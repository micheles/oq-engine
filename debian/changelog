--- conflicted
+++ resolved
@@ -1,9 +1,6 @@
   [Michele Simionato]
-<<<<<<< HEAD
   * Added a test on the ordering of the epsilons
-=======
   * Accepted `.` and `|` as valid characters for source IDs
->>>>>>> 1fb83aad
   * Changed the GMF calculator to use a single seed per unique rupture
   * Change the SESCollection exporter: now a single file is exported, before
     we were exporting one file per source model path per tectonic region model
