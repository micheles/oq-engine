--- conflicted
+++ resolved
@@ -1,10 +1,8 @@
-<<<<<<< HEAD
   [Michele Simionato]
   * Exported the scenario_risk aggregate losses in a nicer format
-=======
+  
   [Daniele Viganò]
   * The 'oq webui' command now works on a multi-user installation
->>>>>>> 64cd6806
 
   [Paolo Tormene]
   * The 'Continue' button in the Web UI is now available also for risk
