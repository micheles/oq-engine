  [Michele Simionato]
<<<<<<< HEAD
  * Raised an error if the .execute method produces no results
=======
  * Used a fixed MAXWEIGHT when there is more than one tile
>>>>>>> 8a21ac82
  * Added a view for the slow sources
  * Transmitted the attributes of a SourceGroup to the underlying sources
  * Fixed the names of exported files for hazard maps in .geojson format
  * Added an header with metadata to the exported hazard curves and maps
  * Avoid storing filtered-away probability maps, thus fixing a bug
  * Restored the precalculation consistency check that was disabled during the
    transition to engine 2.0
  * Fixed a bug with `oq engine --delete-calculation`
  * Hazard curves/maps/uniform spectra can now be recomputed
  * Restored the early check on missing taxonomies
  * Raise an early error if an user forget the `rupture_mesh_spacing` parameter
  * Fixed a bug while deleting jobs from the db in Ubuntu 12.04
  * Ported the shapefile converter from the nrml_converters
  * Added source model information in the file `realizations.csv`
  * `oq engine --run job.ini --exports csv` now also exports the realizations
  * Introduced the format NRML 0.5 for source models
  * Added a check on the version in case of export errors
  * Extended `oq purge` to remove calculations from the database too
  * Fixed `--make-html-report`: the view task_info was not registered
  * Stored several strings as HDF5-variable-length strings
  * Fixed an export bug for the hazard curves in .geojson format
  * Removed the array cost_types from the datastore
  * Taxonomies with chars not in the range a-z0-9 were incorrectly rejected
  * Improved the XML parsing utilities in speed, memory, portability and
    easy of use
  * Forbidden the reuse of exposure because is was fragile and error prone
  * Fixed a bug with the `realizations` array, which in hazard calculations
    was empty in the datastore

python-oq-engine (2.0.0-0~precise01) precise; urgency=low

  [Michele Simionato]
  * Quoted the taxonomies in the CSV exports
  * Fixed a bug in classical_damage and added a master test for it
  * Fixed the escaping of the taxonomies in the datastore
  * Fixed the names of the exported risk files
  * Fixed a segfault in the WebUI when exporting files with h5py >= 2.4
  * Added a command `oq dbserver` to start/stop the database server
  * The engine exports the hazard curves one file per IMT
  * Exported lon and lat with 5 digits after the decimal point
  * Added a command `oq info --build-reports`
  * Introduced experimental support for exporting .hdf5 files

  [Daniele Viganò]
  * Reworked substantially the engine documentation: removed obsolete pages,
    updated to engine 2.0 and added instructions for Windows and Mac OS X
  * Remove oq_create_db script, db is created by the DbServer
  * Move oq_reset_db into utils and clean old code

  [Michele Simionato]
  * Now the DbServer automatically upgrades the database if needed
  * Renamed oq-lite -> oq and added a subcommand `oq engine`
  * Added a CSV reader for the hazard curves
  * Having time_event=None in the hazard part of a calculation is now valid
  * Added an exporter for the rupture data, including the occurrence rate
  * Refactored the CSV exporters
  * Moved celeryconfig.py; now celery must be started with
    `celery worker --config openquake.engine.celeryconfig`
  * Added a default location `~/oqdata/dbserver.log` for the DbServer log
  * Added an early check on the SA periods supported by the GSIMs
  * Now the gsim_logic_tree file is parsed only once
  * Added a document about the architecture of the engine
  * The realizations are now exported as a CSV file
  * Escaped taxonomies in the datastore
  * The Web UI log tool is now escaping the HTML
  * Moved openquake.commonlib.commands -> openquake.commands and
    openquake.commonlib.valid -> openquake.risklib.valid to have a
    linear tower of internal dependencies
  * Supported all versions of Django >= 1.5
  * Provided a better error message in the absence of openquake.cfg
  * Removed the check on the export_dir when using the WebUI
  * Reduce the data transfer of the realization association object
  * If uniform_hazard_spectra is true, the UHS curves are generated
    even if hazard_maps is false; the hazard maps are not exported
  * Optimized the filtering of PointSources
  * Initial work on the UCERF event based hazard calculator
  * Added a test calculation crossing the International Date Line (Alaska)

  [Daniele Viganò]
  * Remove the dependency from the python 'pwd' package which is not
    available on Windows
  * Supervisord init scripts are now provided for the dbserver, celery
    and the webui. Celery is not started by default, other two are.

  [Michele Simionato]
  * Another export fix: made sure it is run by the current user
  * Fixed the export: if the export directory does not exists, it is created
  * Introduced the configuration variable `multi_user`, false for source
    installations and true for package installations
  * Fixed the WebUI export
  * Removed the .txt outputs from the WebUI page engine/<output_id>/outputs
    (they are useful only internally)
  * Fixed the export: first the xml exporter is tried and then the csv exporter;
    if both are available, only the first is used, not both of them
  * Optimized the case when the epsilons are not required, i.e. all the
    covariance coefficients are zero in the vulnerability functions
  * Added another test for event based risk (`case_miriam`)
  * Revisited the distribution mechanism and refined the weight of the
    ruptures in the event based calculators to avoid generating slow tasks
  * Added an automatic help for the subcommands of oq-lite and managed
    --version correctly
  * The event based risk calculator now use different seeds for different
    realizations; also, the performance has been substantially improved
  * Improved the .rst reports with data transfer information
  * Removed the RlzsAssoc object from the datastore
  * Fixed the number of tasks generated by the risk calculators
  * Refactored the serialization of CompositionInfo instances to HDF5
  * Used exponential notation with 5 decimal digits in most exported XML files
  * Refactored the sampling mechanics in the event based calculators
  * The event_based_risk calculator infers the minimum intensity of the GMFs
    from the vulnerability functions (if not specified in the job.ini)
  * Fixed the `avg_losses-stats`: they were not generated in absence of
    loss curves
  * Added a command `oq-lite info --exports`
  * Added filtering on the mininum intensity also in the event based
    hazard calculator; improved the performance and memory occupation
  * Added a view displaying the calculation times by source typology
  * Fixed the test of GMPETable after the correction in hazardlib
  * Optimized the saving of the asset loss table
  * Optimized the case of multiple assets of the same taxonomy on the
    same point and introduced a datastore view `assets_by_site`
  * Fixed HDF5 segmentation faults in the tests for Ubuntu 16.04

  [Daniele Viganò]
  * Add support for Ubuntu 16.04 (xenial) packages
  * Removed the openquake_worker.cfg file because it is not used anymore

  [Michele Simionato]
  * Replaced PostgreSQL with SQLite
  * Introduced a dbserver to mediate the interaction with the database
  * Restored the signal handler to manage properly `kill` signals so that
    the workers are revoked when a process is killed manually
  * Fixed in a more robust way the duplicated log bug
  * Made more robust the killing of processes by patching concurrent.futures
  * Fixed a critical bug with celery not being used even when `use_celery`
    was true.
  * Improved the validation of NRML files
  * Added a command `oq-engine --show-log <job_id>`

  [Daniele Viganò]
  * Use the 'postgresql' meta package as dependency of the .deb
    package to support newer versions of Postgres; this makes
    Trusty package installable on Ubuntu 16.04 and Debian 8

  [Daniele Viganò, Michele Simionato]
  * Fixed a bug in `oq-engine --export-outputs`

  [Daniele Viganò, Matteo Nastasi]
  * Allow installation of the binary package on Ubuntu derivatives

  [Matteo Nastasi]
  * Backport of libhdf5 and h5py for ubuntu 'precise' serie

  [Michele Simionato]
  * Removed openquake/engine/settings.py
  * Made the dependency on celery required only in cluster installations
  * Integrated the authentication database in the engine server database
  * Fixed the description in the Web UI (before it was temporarily set to
    the string "A job").
  * Introduced filtering on the minimum intensity of the ground shaking
  * Solved the issue of serializing large SES collections, over the HDF5 limit
  * The loss maps and curves XML exporters now export the coordinates
    of the assets, not the coordinates of the closest hazard site
  * Stored the job.ini parameters into a table in the datastore
  * Added a check on the IMTs coming from the risk models
  * Changed the aggregate loss table exporter to export the event tags,
    not the event IDs
  * Fixed a bug with the CSV export of the ground motion fields
  * Fixed a bug with the export of UHS curves with `--exports=xml`
  * Reduced substantially the data transfer and the memory occupation
    for event based calculations with a large number of assets: we
    can run the California exposure with half million assets now
  * Fixed a bug in the SESCollection exporter
  * Changed the asset<->epsilons association: before for a given taxonomy the
    assets were ordered by `asset_ref`, now they are ordered by `id`. This
    has a minor impact on the numbers sensitive to the epsilons, akin to a
    change of seeds
  * Added a test on the ordering of the epsilons
  * Accepted `.` and `|` as valid characters for source IDs
  * Changed the GMF calculator to use a single seed per unique rupture
  * Changed the SESCollection exporter: now a single file is exported, before
    we were exporting one file per source model path per tectonic region model
  * Changed the event based calculators to avoid duplicating ruptures
    occurring more than once
  * Changed the risk calculators to work in blocks of assets on the same site
  * Made it possible to set different integration distances for different
    tectonic region types
  * Optimized the aggregation by asset in the event based risk calculator
  * Reporting the source_id when the filtering fails

 -- Matteo Nastasi (GEM Foundation) <nastasi@openquake.org>  Tue, 21 Jun 2016 14:17:03 +0200

python-oq-engine (1.9.1-0~precise01) precise; urgency=low

  [Michele Simionato]
  * Fixed a bug in the Web UI when running a risk calculation starting
    from a previous calculation

 -- Matteo Nastasi (GEM Foundation) <nastasi@openquake.org>  Mon, 07 Mar 2016 11:11:59 +0100

python-oq-engine (1.9.0-0~precise01) precise; urgency=low

  [Michele Simionato]
  * Fixed a bug such that in some circumstances the logging stream handler
    was instantiated twice, resulting in duplicated logs
  * Changed the default job status to 'executing' (was 'pre_executing')
  * Fixed the ordering of the logs in the Web UI
  * Removed the dependency from PostGIS
  * Restored the monitoring which was accidentally removed
  * Removed the obsolete option `--hazard-output-id`
  * Printed the names of the files exported by the engine, even when there
    are multiple files for a single output
  * Introduced four new tables job, output, log, performance: all the other
    60+ database tables are not used anymore

 -- Matteo Nastasi (GEM Foundation) <nastasi@openquake.org>  Wed, 02 Mar 2016 14:33:38 +0100

python-oq-engine (1.8.0-0~precise01) precise; urgency=low

  [Michele Simionato]
  * Removed two `oq-engine` switches (`--export-stats` and `--list-inputs`)
    and fixed `--show-view`; unified `--delete-hazard-calculation` and
    `--delete-risk-calculation` into a single `--delete-calculation`
  * Updated `make_html_report.py` to extract the full report from the
    datastore
  * If `use_celery` is true, use celery to determine a good default for
    the parameter `concurrent_tasks`
  * Made celery required only in cluster situations
  * Fixed the duplication of exported result in the classical_damage
    calculator when there is more than one realization
  * Removed several obsolete or deprecated switches from the `oq-engine` command
  * Replaced all classical calculators with their lite counterparts
  * Fixed the site-ordering in the UHS exporter (by lon-lat)

  [Paolo Tormene]
  * Added API to validate NRML

  [Michele Simionato]
  * The engine can now zip files larger than 2 GB (used in the export)
  * Now the loss maps and curves are exported with a fixed ordering: first
    by lon-lat, then by asset ID
  * Replaced the old disaggregation calculator with the oq-lite one

 -- Matteo Nastasi (GEM Foundation) <nastasi@openquake.org>  Mon, 15 Feb 2016 12:06:54 +0100

python-oq-engine (1.7.0-0~precise01) precise; urgency=low

  [Michele Simionato]
  * Fixed an encoding bug in --lhc
  * Fixed an export bug: it is now possible to export the outputs generated
    by another user, if the read permissions are set correctly

 -- Matteo Nastasi (GEM Foundation) <nastasi@openquake.org>  Mon, 14 Dec 2015 10:40:26 +0100

python-oq-engine (1.6.0-0~precise01) precise; urgency=low

  [Daniele Viganò]
  * Added the oq_reset_db script. It removes and recreates the database and
    the datastore

  [Matteo Nastasi]
  * Demos moved to /usr/share/openquake/risklib

  [Michele Simionato]
  * Removed the 'view' button from the Web UI
  * Removed the epsilon_sampling configuration parameter
  * Made customizable the display_name of datastore outputs (before it was
    identical to the datastore key)
  * The zip files generated for internal use of the Web UI are now hidden
  * Made visible to the engine only the exportable outputs of the datastore
  * Closed explicitly the datastore after each calculation
  * Replaced the old scenario calculators with the HDF5-based calculators
  * Fixed a very subtle bug in the association queries: some sites outside
    of the region constraint were not discarded in some situations
  * Removed the self-termination feature `terminate_job_when_celery_is_down`
  * Removed the epsilon sampling "feature" from the scenario_risk calculator
  * Replaced the event based calculators based on Postgres with the new ones
    based on the HDF5 technology

 -- Matteo Nastasi (GEM Foundation) <nastasi@openquake.org>  Tue, 17 Nov 2015 11:29:47 +0100

python-oq-engine (1.5.1-0~precise01) precise; urgency=low

  [Michele Simionato]
  * Fixed a bug affecting exposures with multiple assets on the same site

 -- Matteo Nastasi (GEM Foundation) <nastasi@openquake.org>  Fri, 25 Sep 2015 14:22:08 +0200

python-oq-engine (1.5.0-0~precise01) precise; urgency=low

  [Michele Simionato]
  * The event based calculators in the engine are now officially deprecated
    and they raise a warning when used
  * Optimization: we do not generate the full epsilon matrix if all
    coefficients of variation are zero
  * Fixed two subtle bugs in the management of the epsilons: it means that
    all event based risk calculations with nonzero coefficients of variations
    will produce slightly different numbers with respect to before
  * Removed excessive checking on the exposure attributes 'deductible' and
    'insuredLimit' that made it impossible to run legitimate calculations
  * Changed the meaning of 'average_loss' for the aggregated curves: now it
    is the sum of the aggregated losses in the event loss table,
    before it was extracted from the aggregated loss curve
  * Changed the way the average losses (and insured average losses) are
    computed by the event based risk calculator: now they are extracted
    from the event loss table, before they were extracted from the loss curves
  * Set to NULL the stddev_losses and stddev_insured_losses for the event based
    risk calculator, since they were computed incorrectly
  * Introduced a new experimental command
    'oq-engine --show-view CALCULATION_ID VIEW_NAME'; the only view available
    for the moment is 'mean_avg_losses'
  * Negative calculation IDs are interpreted in a Pythonic way, i.e. -1
    means the last calculation, -2 the calculation before the last one, etc.
  * If a site parameter is more distant than 5 kilometers from its closest
    site, a warning is logged
  * Changed the splitting of fault sources to reduce the number of generated
    sources and avoid data transfer failures if rupture_mesh_spacing is too
    small
  * Changed the event loss table export: now the CSV file does not contain
    the magnitude and the rows are ordered by rupture tag first and loss second
  * Removed the calculator EventBasedBCR
  * Longitude and latitude are now rounded to 5 digits
  * Fixed a very subtle bug in the vulnerability functions, potentially
    affecting calculations with nonzero coefficients of variation and nonzero
    minIML; the numbers produced by the engine were incorrect; see
    https://bugs.launchpad.net/oq-engine/+bug/1459926
  * 'investigation_time' has been replaced by 'risk_investigation_time' in
    risk configuration files
  * Initial support for Django 1.7

  [Daniele Viganò]
  * Removed the bin/openquake wrapper: now only bin/oq-engine is
    available

  [Michele Simionato]
  * Added parameter parallel_source_splitting in openquake.cfg

  [Daniele Viganò]
  * setup.py improvements
  * Added MANIFEST.in
  * celeryconfig.py moved from /usr/openquake/engine to
    /usr/share/openquake/engine

  [Matteo Nastasi]
  * Packaging system improvement

 -- Matteo Nastasi (GEM Foundation) <nastasi@openquake.org>  Wed, 23 Sep 2015 15:48:01 +0200

python-oq-engine (1.4.1-0~precise01) precise; urgency=low

  [Michele Simionato]
  * Added a new 'ebr' hazard/risk calculator
  * Fixed the engine core export: now it can export datastore outputs as
    zip files
  * Now the parameter concurrent_tasks is read from the .ini file
  * Parallelized the source splitting procedure
  * Fixed a bug in the hazard calculators which were not using the parameter
    concurrent_tasks from the configuration file

 -- Matteo Nastasi (GEM Foundation) <nastasi@openquake.org>  Fri, 15 May 2015 10:06:26 +0200

python-oq-engine (1.4.0-2~precise01) precise; urgency=low

  [Daniele Viganò]
  * Fixed debian/control: add missing lsb-release to build deps

 -- Matteo Nastasi (GEM Foundation) <nastasi@openquake.org>  Fri, 08 May 2015 14:33:26 +0200

python-oq-engine (1.4.0-1~precise01) precise; urgency=low

  [Matteo Nastasi, Daniele Viganò]
  * Fixed dependencies version management

 -- Matteo Nastasi (GEM Foundation) <nastasi@openquake.org>  Thu, 07 May 2015 14:14:09 +0200

python-oq-engine (1.4.0-0~precise01) precise; urgency=low

  [Matteo Nastasi, Daniele Viganò]
  * Add binary package support for both Ubuntu 12.04 (Precise)
    and Ubuntu 14.04 (Trusty)

  [Michele Simionato]
  * Removed the SiteModel table: now the association between the sites and the
    site model is done by using hazardlib.geo.geodetic.min_distance

  [Daniele Viganò]
  * added authentication support to the 'engineweb' and the 'engineserver'

  [Michele Simionato]
  * the aggregate loss curves can be exported in CSV format

  [Matteo Nastasi]
  * added 'outtypes' attribute with list of possible output types for
    each output item in outputs list API command
  * added '/v1/calc/<id>/status' API command
  * added 'engineweb' django application as local web client for oq-engine

  [Michele Simionato]
  * Renamed the maximum_distance parameter of the risk calculators to
    asset_hazard_distance, to avoid confusion with the maximum_distance
    parameter of the hazard calculators, which has a different meaning;
    is it an error to set the maximum_distance in a job_risk.ini file
  * Added to the API an URL /v1/calc/:calc_id/remove to hide jobs
  * A new key is_running is added to the list of dictionaries returned by
    the URL /v1/calc/list
  * Replaced the mock tests for the engine server with real functional tests
  * Added a resource /v1/calc/:calc_id/traceback to get the traceback of a
    failed calculation
  * Now the logs are stored also in the database, both for the controller node
    and the worker nodes
  * Bypassed Django when deleting calculations from the database: this avoids
    running out of memory for large calculations
  * Fixed an issue in the scenario calculator: the GMFs were not filtered
    according to the distance to the rupture
  * Now critical errors appear in the log file
  * Added a --run command to run hazard and risk together
  * Fixed bug in the event based calculator; in the case
    number_of_logic_tree_samples > 0 it was generating incorrect hazard curves.
    Also improved (a lot) the performance in this case.
  * Fixed a tricky bug happening when some tectonic region type are filtered
    away.
  * The event based risk calculator now save only the non-zero losses in
    the table event_loss_asset.
  * Added a CSV exporter for the Stochastic Event Sets, for debugging purposes.
  * The GMF CSV exporter now sorts the output by rupture tag.

  [Matteo Nastasi]
  * Each pull request must be accompanied by an update of the debian
    changelog now.

 -- Matteo Nastasi (GEM Foundation) <nastasi@openquake.org>  Thu, 07 May 2015 11:33:24 +0200

python-oq-engine (1.3.0-1) precise; urgency=low

  [Matteo Nastasi]
  * gunzip xml demos files after copied into /usr/openquake/engine directory

 -- Matteo Nastasi (GEM Foundation) <nastasi@openquake.org>  Thu, 26 Feb 2015 16:35:20 +0100

python-oq-engine (1.3.0-0) precise; urgency=low

  [Michele Simionato]
  * Updated python-django dependency >= 1.6.1, (our repository already
    includes a backported version for Ubuntu 'precise' 12.04); this change
    makes unnecessary "standard_conforming_strings" postgresql configuration
    variable setting
  * The event based risk calculator is able to disaggregate the event loss
    table per asset. To enable this feature, just list the assets you are
    interested in in the job.ini file: "specific_assets = a1 a2 a3"
  * We have a new hazard calculator, which can be invoked by setting in the
    job.ini file: "calculation_mode = classical_tiling"
    This calculators is the same as the classical calculator (i.e. you will
    get the same numbers) but instead of considering all the hazard sites at
    once, it splits them in tiles and compute the hazard curves for each tile
    sequentially. The intended usage is for very large calculations that
    exceed the available memory. It is especially convenient when you have
    very large logic trees and you are interested only in the statistics (i.e.
    mean curves and quantile curves). In that case you should use it with the
    option individual_curves=false. Notice that this calculator is still in
    an experimental stage and at the moment is does not support UHS curves.
    Hazard maps and hazard curves are supported.
  * We have a new risk calculator, which can be invoked by setting in the
    job.ini file: "calculation_mode = classical_damage"
    This calculator is able to compute the damage distribution for each asset
    starting from the hazard curves produced by the classical
    (or classical_tiling) calculator and a set of fragility functions. Also
    this calculator should be considered in experimental stage.
  * A significant change has been made when the parameter
    number_of_logic_tree_samples is set to a non-zero value. Now, if a branch
    of the source model logic tree is sampled twice we will generate the
    ruptures twice; before the ruptures were generated once and counted twice.
    For the classical calculator there is no effect on the numbers (sampling
    the same branch twice will produce two copies of identical ruptures);
    however, for the event based calculator, sampling the same branch twice
    will produce different ruptures. For instance, in the case of a simple
    source model with a single tectonic region type, before we would have
    generated a single file with the stochastic event sets, now we generate
    number_of_logic_tree_samples files with different stochastic event sets.
    The previous behavior was an optimization-induced bug.
  * Better validation of the input files (fragility models, job.ini)
  * The ability to extract the sites from the site_model.xml file
  * Several missing QA tests have been added
  * The export mechanism has been enhanced and more outputs are being exported
    in CSV format
  * New parameter complex_fault_mesh_spacing
  * Some error messages have been improved
  * A lot of functionality has been ported from the engine to oq-lite,
    i.e.  a lite version of the engine that does not depend on
    PostgreSQL/PostGIS/Django nor from RabbitMQ/Celery. This version is
    much easier to install than the regular engine and it is meant for
    small/medium computation that do not require a cluster. The engine
    demos, have been moved to the oq-risklib repository, so that they can
    be run via the oq-lite command without installing the full engine.
  * Currently the following calculators have been ported (all are to be
    intended as experimental): classical hazard, classical tiling, event
    based hazard, scenario hazard, classical risk, scenario damage,
    classical damage.

 -- Matteo Nastasi (GEM Foundation) <nastasi@openquake.org>  Thu, 26 Feb 2015 10:44:03 +0100

python-oq-engine (1.2.2-0) precise; urgency=low

  * consistency in version management between debian/ubuntu package and
    library from git sources

 -- Matteo Nastasi (GEM Foundation) <nastasi@openquake.org>  Thu, 18 Dec 2014 16:25:05 +0100

python-oq-engine (1.2.1-2) precise; urgency=low

  * Fixed custom dependencies versions (again)

 -- Matteo Nastasi (GEM Foundation) <nastasi@openquake.org>  Tue, 16 Dec 2014 10:48:19 +0100

python-oq-engine (1.2.1-1) precise; urgency=low

  * Fixed custom dependencies versions

 -- Matteo Nastasi (GEM Foundation) <nastasi@openquake.org>  Tue, 16 Dec 2014 09:48:19 +0100

python-oq-engine (1.2.1-0) precise; urgency=low

  * Fixed the logging handler

 -- Matteo Nastasi (GEM Foundation) <nastasi@openquake.org>  Mon, 15 Dec 2014 10:17:30 +0100

python-oq-engine (1.2.0-3) precise; urgency=low

  * Add constraint on python-django dependency version

 -- Matteo Nastasi (GEM Foundation) <nastasi@openquake.org>  Thu, 11 Dec 2014 10:04:45 +0100

python-oq-engine (1.2.0-2) precise; urgency=low

  * More precise exception message

 -- Matteo Nastasi (GEM Foundation) <nastasi@openquake.org>  Wed, 10 Dec 2014 16:21:06 +0100

python-oq-engine (1.2.0-1) precise; urgency=low

  * Bugs fixed in 1.2 release: http://goo.gl/GjbF2r
  * Replace a reference to the 'openquake' command with 'oq-engine'
  * Moved the expected outputs of the ScenarioDamage QA tests in qa_tests_data
  * Moved the logic tree realizations into commonlib
  * It is now possible to compute the uniform spectra even when
    individual_curves is false
  * Reduced the precision when exporting GMFs to XML
  * Fixed test_job_from_file
  * Delayed the OqParam validation
  * Simplified the monitoring
  * Extract the QA tests data from the engine
  * Renamed commonlib.general -> baselib.general
  * Removed the dependency from oq-commonlib
  * Avoid warning no XML exporter for event_loss
  * Update packager and postinst to use the openquake2 db (new default one)
  * Use shallow-clone to improve CI builds speed
  * Download calculation results as files
  * Added an API to retrieve the engine version
  * Unified the export framework for hazard and risk
  * Fast export of the GMFs
  * Fast scenario export
  * Fixed test_is_readable_all_files_lack_permissions when run as root
  * Now 'test_script_lower_than_current_version' does not require an Internet
    connection
  * Warn the user if she asks for statistical outputs but using a single hazard
    output
  * Move the calculation of input/output weights into commonlib
  * Changed the export_dir in several tests
  * Now the packagers makes a HTML report with the performances of the demos
  * Remove hardcoded references to openquake2 in oq_create_db
  * Move JobStats creation inside job_from_file
  * Fixed precision
  * Align openquake_worker.cfg with openquake.cfg
  * Implement memory hard limit control
  * Using commonlib.readinput.get_source_models
  * Check that the hazard calculation mode is consistent with risk calculation
    mode
  * Rollback only if a transaction is on
  * Fixed a bug in export_risk
  * Daily html report
  * Reflected the API change in commonlib.readinput.get_oqparam
  * Updated the engine to cope with the changes in risklib and commonlib
  * Fixed the name of the SES file
  * Changed some hard-coded weights in general.py
  * Changed the import of the calc module
  * Drop risk calculation table
  * Simplified the risk calculators
  * Reflected the API change in hazardlib.calc.gmf.GmfComputer
  * Added a test for duplicated tags in import_gmf_scenario.py
  * Implemented losses per event per asset
  * Dependency check
  * Removed more risk unit tests
  * Removed another couple of redundant tests
  * Remove check on setup.py version since now it's taken from init
  * Fixed _calc_to_response_data
  * Fixed bug when running risk calculations from the platform
  * openquake wrapper script
  * Changed version number in setup.py too
  * Updated version to 1.2
  * Renamed nrml_version->commonlib_version
  * Fixed a bug in the engine server (wrong calculation_id)
  * Fix oq-engine command name in output list
  * Removed the dependency from nrmllib
  * Fixed two merge errors
  * Important fixes pre-2.0 copied from the better-risk branch
  * Renamed the command openquake->oq-engine
  * Change ses collection
  * Fixed the migration script 0007
  * Fixed a bug with the quantile_hazard_curves attribute
  * Removed EventBasedHazardCalculatorTestCase
  * Remove the hazard_calculation table
  * correct complex source for wrong order in edges points
  * missing file open fixed
  * Removed routing tests
  * Added the script correct_complex_sources
  * Complex surf validation
  * Insert the IMT in the db, if not already there
  * The intensity measure types are now sorted also in the scenario calculator
  * Simplified the QA test scenario_damage/case_4
  * Enable 'set -x' when $GEM_SET_DEBUG is true
  * Remove a try finally in engine server task.py
  * Simplification because now the maximum_distance is mandatory
  * Fixed a wrong source model used in the Event Based export test
  * Fixed the what_if_I_upgrade check
  * Added a table imt_taxonomy
  * Fixed the management of missing db upgrades
  * Now the engine is using the new validation mechanism for the hazard sources
  * Fixed the name of a field (risk_job_id->job_id)
  * Special case when the hazard is known at the exact sites of the assets
  * Moved the epsilons from the getters to the database
  * Update the database name in openquake_worker.cfg
  * Removed the old validation mechanism
  * The parameter concurrent_tasks must be available to the workers too
  * Solved the problem with UHS
  * Fixed master https://ci.openquake.org/job/master_oq-engine/1208
  * If individual_curves is set, multi-imt curves must not be generated
  * --what-if-I-upgrade functionality
  * Stats only
  * Short output summary
  * Removed task_no
  * Hazard curves from gmfs
  * Fixed a critical bug with --hazard-output-id
  * Fix the test check_limits_event_based
  * Changed the output_weight for the event based calculator
  * Introduced --hazard-job-id and made it possible to reuse exposures imported
    in the hazard part of the computation
  * Replaced the ScenarioGetter with the GroundMotionFieldGetter
  * Return loss matrix
  * Removed --schema-path from oq_create_db
  * Calculation limits
  * Fixed a bug on tablespace permissions
  * Make the event based calculator more debuggable
  * Added the column uniq_ruptures to the table source_info
  * Db migrations
  * Db migrations 2
  * Saved more sources in source_info
  * Perform means and quantiles in memory
  * Parallel filtering
  * Reintroduce the 'terminate_job_when_celery_is_down' config option
  * Fix risk disaggregation
  * Ordering the sources after filtering-splitting
  * Source ordering
  * Gmf from ruptures
  * Fixed a stupid bug with OQ_TERMINATE_JOB_WHEN_CELERY_IS_DOWN
  * Introduced a variable OQ_TERMINATE_JOB_WHEN_CELERY_IS_DOWN
  * The random seeds have now a default value of 42
  * Added a check for invalid quantile computations
  * Now hazard calculations can be deleted safely
  * Add a file openquake_worker.cfg to be read in the workers
  * Simplified the LOG_FORMAT by removing the name
  * Avoid an ugly error when no tasks are spawned
  * Added a view on the event loss table for convenience of analysis
  * Epsilon sampling feature
  * Distribute-by-rupture phase 2
  * Restored distribution-by-rupture in the event based calculator
  * Provide a good error message when a source model contains GSIMs not in the
    file gsim_logic_tree
  * Moved parse_config from the engine to commonlib
  * Added a test checking the existence of the __init__.py files and fixed the
    QA test classical/case_15
  * Refactored initialize_realizations and added a warning when
    num_samples > num_realizations
  * Fixed a missing import
  * Saving the rupture hypocenter fully into the database
  * Removed an offending ALTER OWNER
  * Source info table
  * Added a test for sampling a large source model logic tree
  * Hazard curves from gmfs
  * Removed num_sites and num_sources from job_stats
  * Removed redundant tests
  * Retrieved the correct output directly, not via an order by
  * Making use of commonlib.parallel in the engine
  * Enhanced qatest_1, so that it subsumes regression_1 and regression_2
  * Taking advantage of the new riskloaders in commonlib
  * Added a missing integer cast
  * Changed disagg/case_1 to use full enumeration
  * Fixed the ordering of the ruptures in the event based calculator
  * Fixed a bug in the GroundMotionValuesGetter
  * Reflected the API change in refactor-risk-model
  * Sent the tectonic region types with less sources first, and fixed
    an ordering bug in a QA test
  * Turn AMQPChannelExceptions into warnings
  * Hide the SES output from a scenario calculator
  * Add a debug flag to enable set -x in packager.sh
  * Better task spawning
  * Reflected the changes to the GmfComputer in hazardlib
  * Fixed the bug in the risk event based calculator with multiple realizations
  * Fix gmf duplication
  * Removed the need for logictree.enumerate_paths
  * Fixed a small bug
  * Removed a commonlib dependency breaking the oqcreate script
  * Now the indices of the filtered sites are stored in the
    ProbabilisticRupture table
  * Fixed another import
  * Fixed a wrong import
  * Moved logictree to commonlib and fixed all the tests
  * Removed the obsolete table hzrdr.ses and small refactoring
  * Tasks with fewer assets are submitted first
  * Better parallelization of the risk calculators
  * Reducing the celery timeout from 30s to 3s
  * Fixed a tricky bug in the scenario calculator with duplicate imts
  * Fixed the ScenarioExportTestCase by changing the position of the points
  * The scenario calculator is now block-size independent
  * Use only the relevant tectonic region types to build the GMPE logic tree
  * Fixed a broadcasting in the classical calculator
  * Saving memory on the controller node
  * Restored the source model sampling feature
  * Complex logic tree test
  * Solved the block size dependence in the risk calculators
  * Fixed a critical ordering bug
  * Changed the _do_run_calc signature
  * Avoid returning duplicated data in the classical calculator
  * Changed the order of the statements in 01-remove-cnode_stats.sql
  * Added a cache on the GSIMs for the probabilities of no exceedence in the
    classical calculator
  * Fix the export of GmfSets in the case of multiple source models
  * Fixed underflow error in postgres
  * Fixed a bug with celery ping
  * Avoid errors on signals when the engine is run through the server
  * Errors in a task are converted into a RuntimeError
  * Remove calculation unit
  * The IML must be extrapolated to zero for large poes
  * Log a warning when more than 80% of the memory is used
  * Refactored the hazard getters
  * Removed the SES table
  * Added a nice error message for far away sources
  * Add support in the engine for a local_settings.py
  * Send the site collection via rabbitmq, not via the database
  * Improvements to the CeleryNodeMonitor
  * Minimal tweaks to the risk calculators
  * Save the number of sites in JobStats as soon as it is available
  * Fix branch var to be compliant within the new CI git plugin
  * Restored the lost fine monitoring on the hazard getters
  * Cluster monitor
  * Celery check
  * Removed the obsolete table uiapi.cnode_stats
  * Make use of the light site collection introduced in hazardlib
  * Optimize the disaggregation calculator
  * Fix a memory leak of celery
  * Remove python-gdal and fix issue with postinst
  * Manual pickling/unpickling
  * Updates Copyright to 2014
  * The rupture tag must be unique
  * Turn SIGTERM into SIGINT
  * Remove another engine-server test script from pylint
  * Removed the dependency on the current working directory from
    utils_config_test
  * Replace README.txt with README.md in the packager script
  * Increase the tolerance in the disaggregation test
  * Readme merge
  * Avoid storing copies of the ruptures
  * Untrapped exceptions in oqtask give ugly error messages
  * Support for posting zipfiles to the engine-server
  * Using iter_native in celery
  * Added test for the loss_fraction exporter
  * Fixed a missing loss_type in export_loss_fraction_xml
  * Merging the engine server inside the engine repository
  * Removing ruptures phase 2
  * Restored qatest 1
  * Added tests for failing computations
  * Removed the progress handler from the engine
  * Better error and logging management
  * Exclude tests folder from pylint check
  * Fixing the build master_oq-engine #790
  * Ruptures are not read from the database anymore, only written
  * In development mode celery is automatically started/stopped together with
    the engine server
  * Remove common directory from risk demos
  * Remove duplication hazard risk
  * Removing the duplication run_hazard/run_risk in engine.py
  * Renamed directories and packages to be consistent with GEM conventions
  * Fixed test_initialize_sources
  * Getting a more uniform distribution of the tasks
  * Remove celery
  * Remove time_span from disaggregation calculator
  * Return the traceback from celery to the controller node
  * If there are no GMVs within the maximum distance for the given assets, the
    computation should not fail with an ugly error but print a warning
  * Better error management
  * Fixed a stupid error in compute_hazard_curves
  * Support for non-parametric sources
  * Fixed the issue of slow sources
  * Fixed the two upgrade scripts breaking the migration from 1.0 to 1.1
  * Add --export-hazard-outputs and --export-risk-outputs switches; also add
    geojson export for hazard curves
  * Light monitor
  * Set CELERY_MAX_CACHED_RESULTS = 1
  * Changed from relative path to full path
  * Fix the feature "import gmf scenario data from file"
  * version: remove warning for pkg install + git program installed case
  * Remove block_size and point_source_block_size
  * Move the unit tests inside the openquake.engine directory
  * Version visualization improvement
  * Added missing CASCADE on a DB migration script
  * Raised the tolerance in ClassicalHazardCase13TestCase
  * In the event based calculator split by ruptures, not by SES
  * BROKER_POOL_LIMIT is causing problem so set it to none
  * Split area sources
  * Force BROKER_POOL_LIMIT to 10
  * Fixed an upgrade script
  * Prefiltering sources in all calculators
  * Savaged the easy part of the work on the decouple-logic-trees branch
  * Changed the way hazard map are interpolated
  * Fixed a bug with static urls
  * Remove database related code
  * Removed hazard curve progress
  * Improved the IMT management in the engine by leveraging the new
    functionality in hazardlib
  * Configuration file for storing oq-platform connection parameters
  * Add loss type to risk outputs
  * Remove parsed source
  * Fix remove demos symlinks
  * gmf.lt_realization_id can be NULL
  * Fixed the _prep_geometry feature of Risk and Hazard calculations
  * Remove a reference to the removed view hzrdr.gmf_family
  * Engine-Server: support for multiple platform installations
  * Removed the complete_logic_tree flags
  * Fixed setup.py
  * Removed the SourceProgress table
  * New risk demos
  * Run a risk calculation
  * Remove validation on site models
  * Removed the rest of the stuff related to the supervisor
  * Removed the supervisor, redis, kombu and related stuff
  * Removed a wrong import
  * An import ordering issue is breaking Jenkins
  * Various small fixes for oq_create_db script
  * Do not register a progress handler if it is not passed
  * Engine Unit test fix
  * Geonode integration
  * Progress Bar support
  * Finally fixed the dependency from the blocksize in the event based
    calculator
  * A simple fix for engine_test.py
  * Replace numpy arrays with postgres array fields in output tables
  * Dump and restore Stochastic Event Set
  * Removed the old distribution and used parallelize as default distribution
    mechanism everywhere
  * Change the distribution in the risk calculators
  * Save in job_stats how much the database increased during the current
    computation
  * Removed calc_num task properly
  * Change dist classical
  * Improve the table job_stats
  * Now the CacheImporter infers the fields from the database, in the right
    order
  * Removed parsed_rupture_model from the db
  * The revoke command should not terminate the workers
  * Remove JobCompletedError
  * Override hazard investigation time in risk event based calculator
  * Companion of https://github.com/gem/oq-engine/pull/1298/
  * Companion of https://github.com/gem/oq-nrmllib/pull/116
  * Simplify schema
  * Filter the sources before storing them in the database
  * Improve the parallelize distribution
  * Fix disaggregation
  * Changed the distance in hazardlib
  * Improve memory consumption in the GMF calculation
  * The file with the exported disagg matrix must contain the poe in the name
  * The multiple sites QA test (classical/case_13) broke
  * Solve the dependency from the parameter concurrent_tasks
  * QA test for multiple sites
  * Cross domain ajax fix for view methods [r=matley] [f=*1234765]
  * Tweaks to make platform calcs work [r=matley] [f=*1234765]
  * Create job and calculation objects in a transaction
  * Make test fixtures optional
  * Get the list of the available magnitude scaling relationships at runtime
  * Save memory when exporting the GMF
  * Fixed a typo in an ordering query
  * Insured loss curves statistics
  * When exporting the GMF, we need to export the rupture tags, not the ids
  * Hazard Curve Parser import update [r=micheles] [f=*trivial]
  * To save space in the db and to avoid running into the text field size
    limit, change model_content.raw_content to store gzipped content
  * Add a tag to the ruptures
  * Change the dump/restore procedures to work with directories, not tarfiles
  * Fix risk QA tests fixtures
  * Documentation for the REST API
  * Fix hazard_curve_multi export path
  * Revise insured losses algorithm
  * Post-calculation migration
  * Correction of baseline DB revision
  * Review Risk demos
  * A couple of fixes to scenario tests
  * Compute standard deviation of losses
  * Validate time_event
  * Add 404 responses in the case of non-existent artifacts
  * Run calcs, part 2
  * Minor loss map export fix
  * Fix for installing source code via pip/git
  * Remove cache from HazardCurveGetterPerAsset
  * Changed an import from nrmllib
  * Pyflakes fixes to the calculators and engine module
  * Reading logic trees from DB - follow up (fix for a careless refactoring
    error)
  * Raise an error when no gmvs are available in a scenario computation
  * Small fix in dump_hazards.py: the filenames list contained duplicates
  * Add 'engine' functionality to disable the job supervisor
  * Read logic trees from DB (instead of the filesystem)
  * Extend forms.CharField to allow null values
  * Small fixes to the script restore_hazards.py
  * Update test fixtures used for risk scenario calculations
  * Trivial: Some small tweaks/cleanups
  * File parsing fix
  * Risk BaseCalculator refactoring
  * Run calculations via REST API (initial sketch)
  * Better input loading (update to 'engine' API)
  * Update Risk Event Based QA test
  * Fixed a very subtle bug with the ordering of sites
  * Added index to hzrdi.hazard_site
  * Updated tests to the new interface
    of 'openquake.engine.db.models.SiteCollection'
  * Compute ground motion values from Stochastic Event Set
    in a risk calculation
  * "List calc results" views
  * Misc. engine fixes to stabilize the build
  * Record all OQ software versions in oq_job
  * Export to path or file (not just path)
  * Minor fix to risk QA test collection
  * Engine API improvements
  * Hazard map GeoJSON export
  * Refactoring: moved risk calculation logic to risklib
  * GeoJSON loss map support
  * GeoJSON export prep
  * Include API version in URLs
  * 'calc info' views
  * Rough sketch of the 'list calculations' views
  * Export loss_fraction quantile fix
  * Fix 'hazard_curve_multi' export
  * Fix Risk QA test collection (nosetests)
  * Remove site_collection column from the database
  * Pack and risk demos LP: #1197737
  * Added more monitoring to the hazard calculators

 -- Matteo Nastasi (GEM Foundation) <nastasi@openquake.org>  Wed, 10 Dec 2014 11:17:03 +0100

python-oq-engine (1.0.0-1) precise; urgency=low

  * 'occupants' is now a float
  * Hazard curve import tool: updated NRML hazard curve parser
  * Made sure that the task_ids are stored in the performance table soon enough
    (LP: #1180271)
  * Added fixtures for risk tests
  * Some support to compute avg and std for the GMFs (LP: #1192413)
  * Renamed the GMF tables (LP: #1192512)
  * Kill running celery tasks on job failure (LP: #1180271)
  * Removed 'patches' folder
  * Event loss csv: fix delimiting character (LP: #1192179)
  * Fixed restore_hazards_test.py (LP: #1189772)
  * Fix restore hazards (LP: #1189772)
  * Fix risk/classical/case_3 (LP: #1190569)
  * Fix get_asset_chunk unit test
  * Added dumping of ses_collection/ses/ses_rupture (LP: #1189750)
  * Fixed the issue with sequences in restore_hazards.py (LP: #1189772)
  * Risk Probabilistic Event Based Calculator - QA Test
  * Fix the GMF export and tables (LP: #1169078,#1187413)
  * Some work to fix qa_tests/risk/event_based_bcr (LP: #1188497)
  * Run risk demos to test the package (LP: #1188117)
  * Update risk demos
  * renamed units -> number_of_units. Support for asset_category == "population"
    (LP: #1188104)
  * Fixed the z1pt0<->z2pt5 inversion problem (LP: #1186490)
  * Removed the special case for gmf_scenario
  * Exposure DB schema update (LP: #1185488)
  * Fix the site_data table to store one site per row; change gmf_agg to point
    to site_data (LP: #1184603)
  * Fix export of Benefit Cost Ratio calculator outputs. (LP: #1181182)
  * Inserted the GMFs with the CacheInserter instead of the BulkInserter
    (LP: #1184624)
  * Added better instrumentation to the hazard getters
  * Make the engine smart enough to infer the right block size (LP: #1183329)
  * New risk demos (LP: #1180698,#1181182)
  * Time event validation fix (LP: #1181235)
  * Unicode list cast fix
  * Implement distribution by SES in the event based hazard calculator
    (LP: #1040141)
  * Remove gmf scenario (LP: #1170628)
  * Purge gmf table (LP: #1170632)
  * Parallelize the queries of kind "insert into gmf agg" by using the standard
    mechanism (LP: #1178054)
  * Skipped hazard/event_based/case_4/test.py (LP: #1181908)
  * Remove the dependency from the gmf/gmf_set tables in the XML export
    procedure (LP: #1169078)
  * Saved memory in the hazard getters by returning only the distinct GMFs
    (LP: #1175941)
  * Fixed the case of no gmfcollections and cleaned up the post processing
    mechanism (LP: #1176887)
  * Filter the ruptures according to the maximum_distance criterium
    (LP: #1178571)
  * New hazard demos (LP: #1168756)
  * Parallelize insert into gmf_agg table (LP: #1178054)
  * Removed some verbose logs in debug mode (LP: #1170938)
  * lxc sandbox - improved CI with sandboxed source tests (LP: #1177319)
  * Report "calculation", not the job (LP: #1178583)
  * Fix performance_monitor_test.py on Mac OS X (LP: #1177403)
  * Remove config.gem files from demos
  * Vulnerability functions for contents, occupants and non-structural damage
    (LP: #1174231)
  * Improved the memory profiling (LP: #1175941)
  * Cleanup of the hazard getters and small improvements to help the performance
    analysis of risk calculators (LP: #1175941)
  * Add a facility to import hazard_curves from XML files (LP: #1175452)
  * Refactoring of risk calculators (LP: #1175702)
  * Added references to RiskCalculation model
  * --config-file option (LP: #1174316)
  * Update calls to risklib to the latest interface (LP: #1174301)
  * Event-Based Hazard: Better hazard curve / GMF validation (LP: #1167302)
  * Improved hazard doc
  * CONTRIBUTORS.txt
  * DB cleanup
  * --optimize-source-model pre-processing option (LP: #1096867)
  * Relax validation rules on interest rate for benefit-cost ratio analysis
    (LP: #1172324)
  * Support non-unique taxonomy -> IMT association across different
    vulnerability files (LP: #1171782)
  * Point source block size (LP: #1096867)
  * Use "hazard curve multi imt" also when all the realizations are considered
    (LP: #1171389)
  * Fix aggregate loss curve computation (LP: #1171361)
  * Add instrumentation via the EnginePerformanceMonitor to all the calculators
    (LP: #1171060)
  * Replaced run_job_sp with run_hazard_job (LP: #1153512)
  * Cleanup input reuse
  * Simplify hazard getter query
  * Add a forgotten constrain ON DELETE CASCADE on the table gmf_agg
    (LP: #1170637)
  * Mean loss curve computation updated (LP: #1168454,#1169886,#1170630)
  * Changed the generation of hazard_curves to use the gmf_agg table
    (LP: #1169703)
  * Add geospatial index on gmf_agg
  * Fix hazard map and UHS export filenames (include PoE) (LP: #1169988)
  * Lower the parameter ses_per_logic_tree_path in the event_based QA tests to
    make them much faster (LP: #1169883)
  * Fix Event based mean loss curve computation (LP: #1168454)
  * An attempt to solve the memory occupation issue for the event_based risk
    calculator (LP: #1169577)
  * Update event based mean/quantile loss curve computation (LP: #1168454)
  * Fix disagg export file name (LP: #1163276)
  * Include 'investigation_time' in exported UHS XML (LP: #1169106)
  * Raise warnings when invalid/unknown/unnecessary params are specified
    (LP: #1164324)
  * Fix characteristic fault rupture serialization (LP: #1169069)
  * Fixed a bug in event_based/core_test.py due to the version of mock used
    (LP: #1167310)
  * Make sure the generated XML are valid according to NRML (LP: #1169106)
  * Fix the tests of the event_based depending on random number details
    (LP: #1167310)
  * Scenario risk is using "default" connection on a cluster (LP: #1167969)
  * Add a mechanism to populate the db from CSV files, without the need to run
    a fake calculation (LP: #1167310,#1167693)
  * Source model NRML to hazardlib conversion now throws useful error messages
    (LP: #1154512)
  * Organization of hazard exports (LP: #1163276)
  * Some trivial optimizations in Risk Event Based calculator
  * Do not use 'default' user on raw cursors. (LP: #1167776)
  * Removed a bunch of old test fixtures
  * release updated
  * hazard curves in multiple imts (LP: #1160427)
  * Critical fix to disaggregation interpolation (LP: #1167245)
  * Fix setup.py version number
  * Fix char source logic tree validation (LP: #1166756)
  * Update version to 1.0
  * Reflect latest interface changes in risklib (LP: #1166252)
  * Event base performance (LP: #1168233)
  * Fix a "reproducibility" issue when getting hazard sites from exposure
    (LP: #1163818)
  * Disaggregation in event based risk calculator (LP: #1160993)
  * Read 'sites' from 'sites_csv' (LP: #1097618)
  * add debconf tool to manage postgresql.conf file modification
  * Issue 1160993 (LP: #1160993,#1160845)
  * Importing GMF from XML: step 2 (LP: #1160398)
  * Disaggregation of losses by taxonomy (LP: #1160845)
  * Vulnerability model validation (LP: #1157072)
  * Big docs cleanup
  * Mean and quantile Loss map support (LP: #1159865)
  * Event-Based Hazard: Save multi-surface ruptures (LP: #1144225)
  * Fix loss curve export (LP: #1157072)
  * Fix an incorrect parameter in event-based hazard QA tests, cases 2 and 4
  * end-to-end qa tests for Scenario Risk and Scenario Damage
  * Trivial fix for setup.py
  * New E2E regression tests
  * Updated QA tests due to change in risklib
  * Engine cleanup
  * Characteristic source logic tree support (LP: #1144225)
  * Added a script to dump the hazard outputs needed for the risk (LP: #1156998)
  * Remove complete logic tree flags when redundant (LP: #1155904)
  * Do not read risk inputs from fylesystem but from ModelContent
  * Remove --force-inputs feature (LP: #1154552)
  * UHS Export (LP: #1082312)
  * UHS post-processing (LP: #1082312)
  * Fragility model using structure dependent IMT (LP: #1154549)
  * Correct bin/openquake help string for --log-level
  * Hazard post-processing code cleanup (LP: #1082312)
  * Allow Event-Based hazard post-processing to run without celery
  * More event-based hazard QA tests (LP: #1088864)
  * Real errors are masked in the qa_test since the real computation runs in a
    subprocess (LP: #1153512)
  * Minor simplification of the hazard_getter query
  * Correlation model qa tests (LP: #1097646)
  * Vulnerability model using structure dependent intensity measure types
    (LP: #1149270)
  * Fix a broken scenario hazard export test
  * Support for Characteristic Fault Sources (LP: #1144225)
  * Added a missing KILOMETERS_TO_METERS conversion in the hazard_getters
  * Average Losses (LP: #1152237)
  * Improved the error message for unavailable gsims
  * Companion changes to https://github.com/gem/oq-risklib/pull/38
  * Fix 1144741 (LP: #1144741)
  * Fix 1144388 (LP: #1144388)
  * Fixed ordering bug in the XML export of gmf_scenario (LP: #1152172)
  * Don't save hazard curves to the DB which are all zeros (LP: #1096926)
  * Add hazard nose attribute to the hazard QA test
  * Avoid fully qualified name in the XML <uncertaintyModel> tag (LP: #1116398)
  * Fix Scenario Risk calculator
  * New CLI functionality: delete old calculations (LP: #1117052)
  * DB security cleanup (LP: #1117052)
  * Event-Based Hazard Spatial Correlation QA tests (LP: #1099467)
  * Correct OQ engine version in db script
  * Preloaded exposure (LP: #1132902)
  * 1132708 and 1132731 (LP: #1132731)
  * Stabilize classical hazard QA test case 11
  * DB schema bootstrap script now runs silently by default
  * Fix aggregate loss export test
  * Fix a broken disagg/core test
  * Easy hazard getters optimization (LP: #1132708)
  * Fix progress risk
  * Event loss tables (LP: #1132699)
  * Fix the memory occupation issue for the scenario_risk calculator
    (LP: #1132018,#1132017)
  * Performance monitor to measure times and memory occupation of bottleneck
    code (LP: #1132017)
  * Scenario insured losses
  * Version fix (already present fix in master, add a test to verify it)
  * Classical Hazard QA test, SA IMT case (LP: #1073591)
  * Optimize hazard curve insertion (LP: #1100332)
  * updates due to the latest risklib api changes
  * Fixed the bug introduced by change the location field from Geometry to
    Geography
  * "openquake --version broked" fix
  * Fixed bug in the distribution of the realizations logic
  * Simplified the hazard getters so that they are pickleable without effort
  * Update to disaggregation equation (LP: #1116262)
  * Scenario Aggregated Loss
  * Risk maximum distance (LP: #1095582)
  * Add timestamps to calculation summary output (LP: #1129271)
  * More efficient hazard curve update transactions. (LP: #1121825)
  * Scenario risk tests
  * Added parameter taxonomies_from_fragility_model (LP: #1122817)
  * Add a check for missing taxonomies in the scenario_damage calculator
    (LP: #1122817)
  * Add '_update_progress' for clearer profiling (LP: #1121825)
  * Removed many global dictionaries and adopted a convention-over-configuration
    approach
  * Generation of ground motion fields only within a certain distance from the
    rupture (LP: #1121940)
  * Link between Rupture / Stochastic Event Set and Ground motion field outputs
    (LP: #1119553)
  * Fixed the qa_test for scenario_damage
  * Fix HazardCalculation.get_imts()
  * Donot save absolute losses (LP: #1096881)
  * Scenario hazard: fix a reference to the site collection
  * Fixes scenario hazard correlation
  * Scenario risk
  * Changed DmgState to have a foreign key to OqJob, not to Output; also removed
    the CollapseMap special treatment (LP: #1100371)
  * Drop upload table
  * Remove several global dictionaries from the engine
  * Mean and quantile Loss curve computation (LP: #1101270)
  * Cache the SiteCollection to avoid redundant recreation (LP: #1096915)
  * Scenario hazard correlation model (LP: #1097646)

 -- Matteo Nastasi (GEM Foundation) <nastasi@openquake.org>  Mon, 24 Jun 2013 17:39:07 +0200

python-oq-engine (0.9.1-1) precise; urgency=low

  * upstream release

 -- Matteo Nastasi (GEM Foundation) <nastasi@openquake.org>  Mon, 11 Feb 2013 11:00:54 +0100

python-oq-engine (0.8.3-3) precise; urgency=low

  * Add missing monitor.py source

 -- Muharem Hrnjadovic <mh@foldr3.com>  Tue, 23 Oct 2012 10:16:18 +0200

python-oq-engine (0.8.3-2) precise; urgency=low

  * Use arch-independent JAVA_HOME env. variable values (LP: #1069804)

 -- Muharem Hrnjadovic <mh@foldr3.com>  Mon, 22 Oct 2012 15:30:39 +0200

python-oq-engine (0.8.3-1) precise; urgency=low

  * upstream release

 -- Muharem Hrnjadovic <mh@foldr3.com>  Fri, 19 Oct 2012 19:53:00 +0200

python-oq-engine (0.8.2-5) precise; urgency=low

  * Make sure the vs30_type param is capitalized (LP: #1050792)

 -- Muharem Hrnjadovic <mh@foldr3.com>  Fri, 21 Sep 2012 12:01:34 +0200

python-oq-engine (0.8.2-4) precise; urgency=low

  * fix JAVA_HOME value so it works in ubuntu 12.04 LTS (LP: #1051941)

 -- Muharem Hrnjadovic <mh@foldr3.com>  Mon, 17 Sep 2012 14:52:12 +0200

python-oq-engine (0.8.2-3) precise; urgency=low

  * Insured loss probabilistic event based calculator (LP: #1045318)

 -- Muharem Hrnjadovic <mh@foldr3.com>  Wed, 05 Sep 2012 09:22:36 +0200

python-oq-engine (0.8.2-2) precise; urgency=low

  * remove namespace/module ambiguity

 -- Muharem Hrnjadovic <mh@foldr3.com>  Tue, 04 Sep 2012 17:08:17 +0200

python-oq-engine (0.8.2-1) precise; urgency=low

  * Upstream release (LP: #1045214)

 -- Muharem Hrnjadovic <mh@foldr3.com>  Tue, 04 Sep 2012 08:52:53 +0200

python-oq-engine (0.8.1-5) precise; urgency=low

  * rm threaded serialization patch (since it increases overall run time)

 -- Muharem Hrnjadovic <mh@foldr3.com>  Wed, 25 Jul 2012 17:01:32 +0200

python-oq-engine (0.8.1-4) precise; urgency=low

  * Try threaded serialization in order to fix performance regression
    (LP: #1027874)

 -- Muharem Hrnjadovic <mh@foldr3.com>  Mon, 23 Jul 2012 13:21:32 +0200

python-oq-engine (0.8.1-3) precise; urgency=low

  * Fix import exception when DJANGO_SETTINGS_MODULE is not set (LP: #1027776)

 -- Muharem Hrnjadovic <mh@foldr3.com>  Mon, 23 Jul 2012 09:08:01 +0200

python-oq-engine (0.8.1-2) precise; urgency=low

  * Fix for region discretization bug (LP: #1027041)

 -- Muharem Hrnjadovic <mh@foldr3.com>  Sun, 22 Jul 2012 10:12:25 +0200

python-oq-engine (0.8.1-1) precise; urgency=low

  * new upstream release (LP: #1027030)

 -- Muharem Hrnjadovic <mh@foldr3.com>  Fri, 20 Jul 2012 15:06:18 +0200

python-oq-engine (0.7.0-4) precise; urgency=low

  * fix typo in oq_restart script (LP: #994565)

 -- Muharem Hrnjadovic <mh@foldr3.com>  Fri, 04 May 2012 15:01:54 +0200

python-oq-engine (0.7.0-3) precise; urgency=low

  * Correct the version displayed by OpenQuake (on demand).

 -- Muharem Hrnjadovic <mh@foldr3.com>  Fri, 04 May 2012 08:20:18 +0200

python-oq-engine (0.7.0-2) oneiric; urgency=low

  * Fix bug in the classical PSHA calculator (LP: #984055)

 -- Muharem Hrnjadovic <mh@foldr3.com>  Wed, 02 May 2012 22:00:59 +0200

python-oq-engine (0.7.0-1) oneiric; urgency=low

  * Upstream release, rev. 0.7.0

 -- Muharem Hrnjadovic <mh@foldr3.com>  Wed, 02 May 2012 21:34:03 +0200

python-oq-engine (0.6.1-9) oneiric; urgency=low

  * Fix db router config for the oqmif schema (LP: #993256)

 -- Muharem Hrnjadovic <mh@foldr3.com>  Wed, 02 May 2012 15:23:40 +0200

python-oq-engine (0.6.1-8) oneiric; urgency=low

  * Re-apply fix for ERROR: role "oq_ged4gem" does not exist (LP: #968056)

 -- Muharem Hrnjadovic <mh@foldr3.com>  Wed, 02 May 2012 10:23:40 +0200

python-oq-engine (0.6.1-7) oneiric; urgency=low

  * delete obsolete .pyc files in /usr/openquake (LP: #984912)

 -- Muharem Hrnjadovic <mh@foldr3.com>  Thu, 19 Apr 2012 10:28:45 +0200

python-oq-engine (0.6.1-6) oneiric; urgency=low

  * Remove spurious 'oqmif' db user from settings.py (LP: #980769)

 -- Muharem Hrnjadovic <mh@foldr3.com>  Fri, 13 Apr 2012 14:35:54 +0200

python-oq-engine (0.6.1-5) oneiric; urgency=low

  * Pass the postgres port to the 'createlang' command as well.

 -- Muharem Hrnjadovic <mh@foldr3.com>  Fri, 13 Apr 2012 10:37:26 +0200

python-oq-engine (0.6.1-4) oneiric; urgency=low

  * Fix psql invocation.

 -- Muharem Hrnjadovic <mh@foldr3.com>  Fri, 13 Apr 2012 06:01:12 +0200

python-oq-engine (0.6.1-3) oneiric; urgency=low

  * Support machines with multiple postgres versions (LP: #979881)

 -- Muharem Hrnjadovic <mh@foldr3.com>  Fri, 13 Apr 2012 05:49:41 +0200

python-oq-engine (0.6.1-2) oneiric; urgency=low

  * Fix oq_restart_workers script so it uses the correct db table (oq_job)

 -- Muharem Hrnjadovic <mh@foldr3.com>  Wed, 04 Apr 2012 11:29:36 +0200

python-oq-engine (0.6.1-1) oneiric; urgency=low

  * OpenQuake 0.6.1 upstream release (LP: #971541)

 -- Muharem Hrnjadovic <mh@foldr3.com>  Tue, 03 Apr 2012 08:52:39 +0200

python-oq-engine (0.6.0-15) oneiric; urgency=low

  * Support machines with multiple postgres versions (LP: #979881)

 -- Muharem Hrnjadovic <mh@foldr3.com>  Thu, 12 Apr 2012 18:56:58 +0200

python-oq-engine (0.6.0-14) oneiric; urgency=low

  * Improved version string, post-installation actions

 -- Muharem Hrnjadovic <mh@foldr3.com>  Fri, 30 Mar 2012 17:21:40 +0200

python-oq-engine (0.6.0-13) oneiric; urgency=low

  * proper fix for GMF serialization problem (LP: #969014)

 -- Muharem Hrnjadovic <mh@foldr3.com>  Fri, 30 Mar 2012 15:14:41 +0200

python-oq-engine (0.6.0-12) oneiric; urgency=low

  * Fix GMF serialization in the hazard event based calculator (LP: #969014)

 -- Muharem Hrnjadovic <mh@foldr3.com>  Fri, 30 Mar 2012 12:15:44 +0200

python-oq-engine (0.6.0-11) oneiric; urgency=low

  * Fix ERROR: role "oq_ged4gem" does not exist (LP: #968056)

 -- Muharem Hrnjadovic <mh@foldr3.com>  Thu, 29 Mar 2012 10:44:23 +0200

python-oq-engine (0.6.0-10) oneiric; urgency=low

  * Fix BaseHazardCalculator, so self.calc gets initialized.

 -- Muharem Hrnjadovic <mh@foldr3.com>  Fri, 23 Mar 2012 07:20:47 +0100

python-oq-engine (0.6.0-9) oneiric; urgency=low

  * Turn off accidental worker-side logic tree processing (LP: #962788)

 -- Muharem Hrnjadovic <mh@foldr3.com>  Fri, 23 Mar 2012 06:27:36 +0100

python-oq-engine (0.6.0-8) oneiric; urgency=low

  * Package tested and ready for deployment.

 -- Muharem Hrnjadovic <mh@foldr3.com>  Tue, 20 Mar 2012 15:54:31 +0100

python-oq-engine (0.6.0-7) oneiric; urgency=low

  * All demos pass, rebuild this package

 -- Muharem Hrnjadovic <mh@foldr3.com>  Wed, 07 Mar 2012 18:12:26 +0100

python-oq-engine (0.6.0-6) oneiric; urgency=low

  * Another db user fix

 -- Muharem Hrnjadovic <mh@foldr3.com>  Wed, 07 Mar 2012 17:18:31 +0100

python-oq-engine (0.6.0-5) oneiric; urgency=low

  * Fix database users

 -- Muharem Hrnjadovic <mh@foldr3.com>  Wed, 07 Mar 2012 16:39:49 +0100

python-oq-engine (0.6.0-4) oneiric; urgency=low

  * Fix distro series

 -- Muharem Hrnjadovic <mh@foldr3.com>  Wed, 07 Mar 2012 09:25:57 +0100

python-oq-engine (0.6.0-3) precise; urgency=low

  * Added license file

 -- Muharem Hrnjadovic <mh@foldr3.com>  Wed, 07 Mar 2012 08:35:12 +0100

python-oq-engine (0.6.0-2) oneiric; urgency=low

  * added sample celeryconfig.py file

 -- Muharem Hrnjadovic <mh@foldr3.com>  Mon, 05 Mar 2012 20:07:23 +0100

python-oq-engine (0.6.0-1) oneiric; urgency=low

  * OpenQuake rev. 0.6.0 upstream release (LP: #946879)
  * add postgresql-plpython-9.1 dependency (LP: #929429)

 -- Muharem Hrnjadovic <mh@foldr3.com>  Mon, 05 Mar 2012 11:05:22 +0100

python-oq-engine (0.5.1-2) oneiric; urgency=low

  * add postrm script (LP: #906613)

 -- Muharem Hrnjadovic <mh@foldr3.com>  Thu, 02 Feb 2012 13:00:06 +0100

python-oq-engine (0.5.1-1) oneiric; urgency=low

  * 0.5.1 upstream release (LP: #925339)

 -- Muharem Hrnjadovic <mh@foldr3.com>  Thu, 02 Feb 2012 10:11:58 +0100

python-oq-engine (0.5.0-9) oneiric; urgency=low

  * Fix error resulting from backporting code.

 -- Muharem Hrnjadovic <mh@foldr3.com>  Wed, 25 Jan 2012 16:27:49 +0100

python-oq-engine (0.5.0-8) oneiric; urgency=low

  * Fix hazard map serialization failure (LP: #921604)

 -- Muharem Hrnjadovic <mh@foldr3.com>  Wed, 25 Jan 2012 16:06:54 +0100

python-oq-engine (0.5.0-7) oneiric; urgency=low

  * Remove one last 'sudo' from db setup script

 -- Muharem Hrnjadovic <mh@foldr3.com>  Wed, 25 Jan 2012 12:17:35 +0100

python-oq-engine (0.5.0-6) oneiric; urgency=low

  * NRML files are written only once (LP: #914614)
  * optimize parallel results collection (LP: #914613)
  * fix "current realization" progress counter value (LP: #914477)

 -- Muharem Hrnjadovic <mh@foldr3.com>  Thu, 19 Jan 2012 15:16:51 +0100

python-oq-engine (0.5.0-5) oneiric; urgency=low

  * Revert to the usual database user names.

 -- Muharem Hrnjadovic <mh@foldr3.com>  Tue, 10 Jan 2012 10:49:49 +0100

python-oq-engine (0.5.0-4) oneiric; urgency=low

  * Remove "sudo" from db setup script (LP: #914139)

 -- Muharem Hrnjadovic <mh@foldr3.com>  Tue, 10 Jan 2012 08:18:14 +0100

python-oq-engine (0.5.0-3) oneiric; urgency=low

  * Fix demo files.

 -- Muharem Hrnjadovic <mh@foldr3.com>  Mon, 09 Jan 2012 21:10:08 +0100

python-oq-engine (0.5.0-2) oneiric; urgency=low

  * Calculation and serialization are to be carried out in parallel
    (LP: #910985)

 -- Muharem Hrnjadovic <mh@foldr3.com>  Mon, 09 Jan 2012 15:53:05 +0100

python-oq-engine (0.5.0-1) oneiric; urgency=low

  * Prepare rel. 0.5.0 of python-oq-engine (LP: #913540)
  * set JAVA_HOME for celeryd (LP: #911697)

 -- Muharem Hrnjadovic <mh@foldr3.com>  Mon, 09 Jan 2012 07:15:31 +0100

python-oq-engine (0.4.6-11) oneiric; urgency=low

  * Facilitate java-side kvs connection caching
    (LP: #894261, #907760, #907993).

 -- Muharem Hrnjadovic <mh@foldr3.com>  Mon, 02 Jan 2012 13:42:42 +0100

python-oq-engine (0.4.6-10) oneiric; urgency=low

  * Only use one amqp log handler per celery worker (LP: #907360).

 -- Muharem Hrnjadovic <mh@foldr3.com>  Mon, 02 Jan 2012 13:10:50 +0100

python-oq-engine (0.4.6-9) oneiric; urgency=low

  * add a debian/preinst script that makes sure we have no garbage
    from previous package installation lying around (LP: #906613).

 -- Muharem Hrnjadovic <mh@foldr3.com>  Tue, 20 Dec 2011 10:43:12 +0100

python-oq-engine (0.4.6-8) oneiric; urgency=low

  * Repackage 0.4.6-6 (no asynchronous classical PSHA code)
    for oneiric (also fix the postgres-9.1 issues).

 -- Muharem Hrnjadovic <mh@foldr3.com>  Fri, 16 Dec 2011 11:34:47 +0100

python-oq-engine (0.4.6-6) oneiric; urgency=low

  * Make sure /var/lib/openquake/disagg-results exists and has an
    appropriate owner and permissions (LP: #904659)

 -- Muharem Hrnjadovic <mh@foldr3.com>  Thu, 15 Dec 2011 12:26:28 +0100

python-oq-engine (0.4.6-5) natty; urgency=low

  * Make sure the demos that were broken in 0.4.6 are not installed
    (LP: #901112)

 -- Muharem Hrnjadovic <mh@foldr3.com>  Fri, 09 Dec 2011 16:40:50 +0100

python-oq-engine (0.4.6-4) natty; urgency=low

  * Tolerate the failure of chown and/or chmod on /var/lib/openquake
    (LP: #902083)

 -- Muharem Hrnjadovic <mh@foldr3.com>  Fri, 09 Dec 2011 10:38:46 +0100

python-oq-engine (0.4.6-3) natty; urgency=low

  * Remove UHS changes in order to fix python-java-bridge failures
    (LP: #900617)

 -- Muharem Hrnjadovic <mh@foldr3.com>  Fri, 09 Dec 2011 07:51:19 +0100

python-oq-engine (0.4.6-2) oneiric; urgency=low

  * Add missing dependency, python-h5py (LP: #900300)

 -- Muharem Hrnjadovic <mh@foldr3.com>  Mon, 05 Dec 2011 15:09:37 +0100

python-oq-engine (0.4.6-1) oneiric; urgency=low

  * Upstream release (LP: #898634)
  * Make postgres dependencies less version dependent (LP: #898622)

 -- Muharem Hrnjadovic <mh@foldr3.com>  Mon, 05 Dec 2011 10:51:46 +0100

python-oq-engine (0.4.4-19) oneiric; urgency=low

  * Functions called from celery tasks should not make use of logic trees
    (LP: #880743)

 -- Muharem Hrnjadovic <mh@foldr3.com>  Mon, 24 Oct 2011 14:37:41 +0200

python-oq-engine (0.4.4-18) oneiric; urgency=low

  * Add python-setuptools as a python-oq-engine dependency (LP: #877915)

 -- Muharem Hrnjadovic <mh@foldr3.com>  Sun, 23 Oct 2011 18:29:41 +0200

python-oq-engine (0.4.4-17) oneiric; urgency=low

  * Refresh the demos and make sure the newest ones are always installed
    under /usr/openquake/demos

 -- Muharem Hrnjadovic <mh@foldr3.com>  Sun, 23 Oct 2011 18:12:59 +0200

python-oq-engine (0.4.4-16) oneiric; urgency=low

  * Remove superfluous OPENQUAKE_ROOT import.

 -- Muharem Hrnjadovic <mh@foldr3.com>  Sun, 23 Oct 2011 16:42:17 +0200

python-oq-engine (0.4.4-15) oneiric; urgency=low

  * Added the python code needed for the new logic tree implementation
    (LP: #879451)

 -- Muharem Hrnjadovic <mh@foldr3.com>  Sun, 23 Oct 2011 12:27:15 +0200

python-oq-engine (0.4.4-14) oneiric; urgency=low

  * leave exceptions raised by celery tasks alone (LP: #878736)

 -- Muharem Hrnjadovic <mh@foldr3.com>  Thu, 20 Oct 2011 12:30:50 +0200

python-oq-engine (0.4.4-13) oneiric; urgency=low

  * Avoid failures while reraising exceptions (LP: #877992)

 -- Muharem Hrnjadovic <mh@foldr3.com>  Wed, 19 Oct 2011 15:03:58 +0200

python-oq-engine (0.4.4-12) natty; urgency=low

  * Impose upper limit on JVM memory usage (LP: #821002)

 -- Muharem Hrnjadovic <mh@foldr3.com>  Mon, 17 Oct 2011 17:35:40 +0200

python-oq-engine (0.4.4-11) oneiric; urgency=low

  * add python-oq-engine_0.4.4.orig.tar.gz to upload

 -- Muharem Hrnjadovic <mh@foldr3.com>  Fri, 14 Oct 2011 11:57:11 +0200

python-oq-engine (0.4.4-10) oneiric; urgency=low

  * Ubuntu 11.10 upload.

 -- Muharem Hrnjadovic <mh@foldr3.com>  Fri, 14 Oct 2011 11:37:17 +0200

python-oq-engine (0.4.4-9) natty; urgency=low

  * 'new_in_this_release' files apply to latest upgrade (LP: #873205)

 -- Muharem Hrnjadovic <mh@foldr3.com>  Thu, 13 Oct 2011 10:36:04 +0200

python-oq-engine (0.4.4-8) natty; urgency=low

  * Make sure all demo files are unzipped (LP: #872816)

 -- Muharem Hrnjadovic <mh@foldr3.com>  Thu, 13 Oct 2011 10:17:08 +0200

python-oq-engine (0.4.4-7) natty; urgency=low

  * More robust detection of the 'openquake' system group (LP #872814)

 -- Muharem Hrnjadovic <mh@foldr3.com>  Wed, 12 Oct 2011 14:37:40 +0200

python-oq-engine (0.4.4-6) natty; urgency=low

  * make the demo files writable by owner *and* group.

 -- Muharem Hrnjadovic <mh@foldr3.com>  Tue, 11 Oct 2011 16:09:51 +0200

python-oq-engine (0.4.4-5) natty; urgency=low

  * Remove unneeded database users (LP #872277)
  * fix smoketests (add DEPTHTO1PT0KMPERSEC, VS30_TYPE parameter defaults)

 -- Muharem Hrnjadovic <mh@foldr3.com>  Tue, 11 Oct 2011 15:48:20 +0200

python-oq-engine (0.4.4-4) natty; urgency=low

  * turn off -x flag in debian/postinst
  * unzip the example files in /usr/openquake/demos

 -- Muharem Hrnjadovic <mh@foldr3.com>  Tue, 11 Oct 2011 14:55:30 +0200

python-oq-engine (0.4.4-3) natty; urgency=low

  * fix lintian warning

 -- Muharem Hrnjadovic <mh@foldr3.com>  Tue, 11 Oct 2011 14:26:25 +0200

python-oq-engine (0.4.4-2) natty; urgency=low

  * Use dh_installexamples to include the smoketests in the package.

 -- Muharem Hrnjadovic <mh@foldr3.com>  Tue, 11 Oct 2011 12:23:06 +0200

python-oq-engine (0.4.4-1) natty; urgency=low

  * fix permissions for config files in /etc/openquake (LP #850766)
  * be more intelligent about pg_hba.conf files (LP #848579)
  * add smoke tests to the package (LP #810982)

 -- Muharem Hrnjadovic <mh@foldr3.com>  Tue, 11 Oct 2011 11:47:30 +0200

python-oq-engine (0.4.3-21) natty; urgency=low

  * Remove unneeded dependency on fabric (LP: #852004)

 -- Muharem Hrnjadovic <mh@foldr3.com>  Fri, 16 Sep 2011 20:47:49 +0000

python-oq-engine (0.4.3-20) natty; urgency=low

  * Shut down celery prior to restarting postgres and setting up the database
    (LP: #846388)

 -- Muharem Hrnjadovic <mh@foldr3.com>  Sat, 10 Sep 2011 19:47:56 +0200

python-oq-engine (0.4.3-19) natty; urgency=low

  * Close all db connections in order to prevent package upgrade failures
   (LP: 846279)

 -- Muharem Hrnjadovic <mh@foldr3.com>  Sat, 10 Sep 2011 09:37:34 +0200

python-oq-engine (0.4.3-18) natty; urgency=low

  * declare the "include_defaults" flag in the openquake script (LP: #845994)

 -- Muharem Hrnjadovic <mh@foldr3.com>  Fri, 09 Sep 2011 22:38:40 +0200

python-oq-engine (0.4.3-17) natty; urgency=low

  * package the correct software revision (LP: #845583)

 -- Muharem Hrnjadovic <mh@foldr3.com>  Fri, 09 Sep 2011 15:00:05 +0200

python-oq-engine (0.4.3-16) natty; urgency=low

  * Add all required db users to pg_hba.conf (LP: #845461)

 -- Muharem Hrnjadovic <mh@foldr3.com>  Fri, 09 Sep 2011 11:25:41 +0200

python-oq-engine (0.4.3-15) natty; urgency=low

  * Remove obsolete dependency on python-geoalchemy (LP: #845439)

 -- Muharem Hrnjadovic <mh@foldr3.com>  Fri, 09 Sep 2011 10:25:25 +0200

python-oq-engine (0.4.3-14) natty; urgency=low

  * turn off 'set -x' in debian/postinst

 -- Muharem Hrnjadovic <mh@foldr3.com>  Fri, 09 Sep 2011 07:18:34 +0200

python-oq-engine (0.4.3-13) natty; urgency=low

  * Better detection of postgresql-8.4

 -- Muharem Hrnjadovic <mh@foldr3.com>  Fri, 09 Sep 2011 07:16:11 +0200

python-oq-engine (0.4.3-12) natty; urgency=low

  * detect the absence of the rabbitmq and postgres services and refrain
    from the corresponding initialization actions  (LP: #845344)

 -- Muharem Hrnjadovic <mh@foldr3.com>  Fri, 09 Sep 2011 06:47:32 +0200

python-oq-engine (0.4.3-11) natty; urgency=low

  * Fix logging sink configuration file and location.

 -- Muharem Hrnjadovic <mh@foldr3.com>  Wed, 07 Sep 2011 14:31:51 +0200

python-oq-engine (0.4.3-10) natty; urgency=low

  * Fix database user/permissions for admin schema.

 -- Muharem Hrnjadovic <mh@foldr3.com>  Wed, 07 Sep 2011 14:07:30 +0200

python-oq-engine (0.4.3-9) natty; urgency=low

  * turn off 'set -x' in debian/postinst

 -- Muharem Hrnjadovic <mh@foldr3.com>  Tue, 06 Sep 2011 17:44:37 +0200

python-oq-engine (0.4.3-8) natty; urgency=low

  * Fixed database (user) setup and general breakage (LP: #842472)

 -- Muharem Hrnjadovic <mh@foldr3.com>  Tue, 06 Sep 2011 17:42:51 +0200

python-oq-engine (0.4.3-7) natty; urgency=low

  * Fix database (user) setup (LP: #842472)
  * Copy configuration file to /etc/openquake (LP: #842468)

 -- Muharem Hrnjadovic <mh@foldr3.com>  Tue, 06 Sep 2011 15:34:17 +0200

python-oq-engine (0.4.3-6) natty; urgency=low

  * Delay the import of openquake.engine.job to allow the user to see the version
    and/or help without errors (LP: #842604)

 -- Muharem Hrnjadovic <mh@foldr3.com>  Tue, 06 Sep 2011 14:37:06 +0200

python-oq-engine (0.4.3-5) natty; urgency=low

  * Copy configuration file to /usr/openquake (LP: #842468)

 -- Muharem Hrnjadovic <mh@foldr3.com>  Tue, 06 Sep 2011 11:45:55 +0200

python-oq-engine (0.4.3-4) natty; urgency=low

  * Fix 'Architecture' field in debian/control.

 -- Muharem Hrnjadovic <mh@foldr3.com>  Mon, 05 Sep 2011 21:35:10 +0200

python-oq-engine (0.4.3-3) natty; urgency=low

  * Add Django as a dependency (LP: #830974)

 -- Muharem Hrnjadovic <mh@foldr3.com>  Mon, 05 Sep 2011 21:33:01 +0200

python-oq-engine (0.4.3-2) natty; urgency=low

  * Make db error detection smarter (LP: #819710)

 -- Muharem Hrnjadovic <mh@foldr3.com>  Mon, 05 Sep 2011 21:30:16 +0200

python-oq-engine (0.4.3-1) natty; urgency=low

  * Upstream release (LP: #839424)

 -- Muharem Hrnjadovic <mh@foldr3.com>  Mon, 05 Sep 2011 18:13:42 +0200

python-oq-engine (0.4.1-12) natty; urgency=low

  * Better error detection for schema creation output (LP #819710)
  * Remove unneeded python-guppy dependency (LP #826487)

 -- Muharem Hrnjadovic <mh@foldr3.com>  Mon, 15 Aug 2011 03:16:43 +0200

python-oq-engine (0.4.1-11) natty; urgency=low

  * Add the cache garbage collector script (LP #817541)

 -- Muharem Hrnjadovic <mh@foldr3.com>  Thu, 28 Jul 2011 16:56:33 +0200

python-oq-engine (0.4.1-10) natty; urgency=low

  * The name of the default db should be 'openquake'

 -- Muharem Hrnjadovic <mh@foldr3.com>  Tue, 26 Jul 2011 15:47:18 +0200

python-oq-engine (0.4.1-9) natty; urgency=low

  * postgresql reload after pg_hba.conf modification was missing

 -- Muharem Hrnjadovic <mh@foldr3.com>  Tue, 26 Jul 2011 15:28:52 +0200

python-oq-engine (0.4.1-8) natty; urgency=low

  * log4j.properties needs to live in the openquake source code tree
    (LP #816397)

 -- Muharem Hrnjadovic <mh@foldr3.com>  Tue, 26 Jul 2011 14:52:20 +0200

python-oq-engine (0.4.1-7) natty; urgency=low

  * Fix obsolete celeryconfig.py file.

 -- Muharem Hrnjadovic <mh@foldr3.com>  Tue, 26 Jul 2011 14:24:25 +0200

python-oq-engine (0.4.1-6) natty; urgency=low

  * Move xml schemas to the openquake source code tree (LP #816375)

 -- Muharem Hrnjadovic <mh@foldr3.com>  Tue, 26 Jul 2011 13:52:56 +0200

python-oq-engine (0.4.1-5) natty; urgency=low

  * Fix mistake in postinst (db init output in now redirected correctly)

 -- Muharem Hrnjadovic <mh@foldr3.com>  Tue, 26 Jul 2011 12:16:20 +0200

python-oq-engine (0.4.1-4) natty; urgency=low

  * database initialisation is now checked for errors

 -- Muharem Hrnjadovic <mh@foldr3.com>  Tue, 26 Jul 2011 11:25:18 +0200

python-oq-engine (0.4.1-3) natty; urgency=low

  * when invoked from postinst the sudo commands in the create_oq_schema
    script break it (since the latter is run by the postgres user)

 -- Muharem Hrnjadovic <mh@foldr3.com>  Tue, 26 Jul 2011 07:58:31 +0200

python-oq-engine (0.4.1-2) natty; urgency=low

  * get_uiapi_writer_session() has defaults (LP #815912)
  * moved the db-rooted source code tree under openquake (LP #816232)

 -- Muharem Hrnjadovic <mh@foldr3.com>  Tue, 26 Jul 2011 06:35:03 +0200

python-oq-engine (0.4.1-1) natty; urgency=low

  * OpenQuake 0.4.1 release
  * add postgresql-8.4 as a recommended package (LP #810953)
  * configure the OpenQuake database if postgres is installed (LP #810955)
  * add dependencies (LP #813961)
  * add the sticky bit to /usr/openquake (LP #810985)

 -- Muharem Hrnjadovic <mh@foldr3.com>  Thu, 21 Jul 2011 11:48:36 +0200

python-oq-engine (0.3.9-6) natty; urgency=low

  * The rabbitmq-server and redis-server packages should be merely recommended
    since we may want to install the openquake package on worker machines but
    deploy the two daemons in question elsewhere.

 -- Muharem Hrnjadovic <mh@foldr3.com>  Tue, 14 Jun 2011 20:12:50 +0200

python-oq-engine (0.3.9-5) natty; urgency=low

  * The number of celery tasks is based on the number of CPUs/cores
    (when the HAZARD_TASKS parameter is not set).

 -- Muharem Hrnjadovic <mh@foldr3.com>  Thu, 09 Jun 2011 15:15:54 +0200

python-oq-engine (0.3.9-4) natty; urgency=low

  * Create /usr/openquake in postinst

 -- Muharem Hrnjadovic <mh@foldr3.com>  Tue, 07 Jun 2011 16:43:24 +0200

python-oq-engine (0.3.9-3) natty; urgency=low

  * Added java-oq dependency

 -- Muharem Hrnjadovic <mh@foldr3.com>  Tue, 07 Jun 2011 14:58:44 +0200

python-oq-engine (0.3.9-2) natty; urgency=low

  * Added the python-geoalchemy dependency.

 -- Muharem Hrnjadovic <mh@foldr3.com>  Tue, 07 Jun 2011 10:30:02 +0200

python-oq-engine (0.3.9-1) natty; urgency=low

  * Upstream OpenQuake python sources.

 -- Muharem Hrnjadovic <mh@foldr3.com>  Mon, 06 Jun 2011 11:42:24 +0200<|MERGE_RESOLUTION|>--- conflicted
+++ resolved
@@ -1,9 +1,6 @@
   [Michele Simionato]
-<<<<<<< HEAD
   * Raised an error if the .execute method produces no results
-=======
   * Used a fixed MAXWEIGHT when there is more than one tile
->>>>>>> 8a21ac82
   * Added a view for the slow sources
   * Transmitted the attributes of a SourceGroup to the underlying sources
   * Fixed the names of exported files for hazard maps in .geojson format
