  [Michele Simionato]
<<<<<<< HEAD
  * Now the ebrisk calculator supports the case of asset_correlation=1 too
=======
  * Fixed excessive strictness when validating `consequenceFunction.id`
>>>>>>> 4aac50be
  * Added an `ucerf_rupture` calculator able to store seismic events and
    rupture data and reduced the data transfer

  [Daniele Viganò]
  * MANIFEST now includes all files, with any extension located in the
    tests folders. It is now possible to run tests from an installation
    made with packages

  [Michele Simionato]
  * Improved error message when the user gives a source model file instead of
    a source model logic tree file
  * Fixed the management of negative calculation IDs
  * Relaxed the tolerance so that the tests pass on Mac OS X
  * Implemented csv exporter for the ruptures
  * Optimized the epsilon generation in the ebrisk calculator for
    asset_correlation=0
  * Improved the performance of the scenario risk calculators
  * Now by default we do not save the ruptures anymore
  * Fixed a memory leak recently introduced in parallel.py
  * Simplified classical_risk (the numbers can be slightly different now)
  * Serialized the ruptures in the HDF5 properly (no pickle)
  * Introduced a parameter `iml_disagg` in the disaggregation calculator
  * Fixed `oq reduce` to preserve the NRML version
  * Fixed a bug when splitting the fault sources by magnitude

python-oq-engine (2.1.0-0~precise01) precise; urgency=low

  [Michele Simionato]
  * There is now a flag `save_ruptures` that can be turned off on demand;
    by default the ruptures are always saved in the event based calculators
  * Optimized the memory consumption when using a ProcessPoolExecutor (i.e
    fork before reading the source model) by means of a `wakeup` task
  * Reduced the splitting of the fault sources
  * Added a view `task_slowest` displaying info about the slowest task
    (only for classical calculations for the moment)
  * concurrent_tasks=0 disable the concurrency
  * Optimized the saving time of the GMFs
  * Changed the default number of concurrent tasks and increased the
    relative weight of point sources and area sources
  * Fixed the UCERF event loss table export and added a test for it
  * Optimized the computation of the event loss table
  * Introduced two new calculators ucerf_risk and ucerf_risk_fast

  [Paolo Tormene]
  * Added to the engine server the possibility to log in and out
    programmatically by means of HTTP POST requests

  [Michele Simionato]
  * Optimized the memory consumption of the event based risk calculators
  * Extended the `oq show` command to work in a multi-user environment
  * Improved the test coverage of the exports in the WebUI
  * Removed the SourceManager: now the sources are filtered in the workers
    and we do not split in tiles anymore
  * Made the full datastore downloadable from the WebUI
  * Added a command "oq db" to send commands the engine database
    (for internal usage)
  * By default the WebUI now displays only the last 100 calculations
  * Added more validity checks to the disaggregation parameters; split the
    sources even in the disaggregation phase
  * Added an optimized event based calculator computing the total losses by
    taxonomy and nothing else
  * Filtered the sources up front when there are few sites (<= 10)
  * Reduced the number of tasks generated when filter_sources is False
  * Saved engine_version and hazardlib_version as attributes of the datastore
  * Avoided saving the ruptures when ground_motion_fields is True
  * Finalized the HDF5 export for hazard curves, hazard maps and uniform
    hazard spectra
  * Restored a weight of 1 for each rupture in the event based calculator
  * Removed the MultiHazardCurveXMLWriter
  * Improved the saving of the ruptures in event based calculations
  * Reduced the data transfer due to the `rlzs_by_gsim` parameter
  * Added an HDF5 export for scenario GMFs
  * If `filter_sources` if false, the light sources are not filtered, but the
    heavy sources are always filtered
  * Now the dbserver can be stopped correctly with CTRL-C
  * Parallelized the splitting of heavy sources
  * Changed the event loss table exporter: now a single file per realization
    is exported, containing all the loss types
  * Removed the dependency from the Django ORM
  * Now the WebUI restarts the ProcessPoolExecutor at the end of each job,
    to conserve resources
  * Optimized the computation of hazard curves and statistics, especially
    for the memory consumption
  * Reduced the data transfer due to the `rlzs_assoc` and `oqparam` objects
  * Fixed a bug in the disaggregation calculator when a source group has
    been filtered away by the maximum distance criterium
  * Fixed an encoding error in the reports when the description contains a
    non-ASCII character
  * Changed the distribution framework: celery is supported in a way more
    consistent with the other approaches; moreover, ipyparallel is supported
  * Hazard maps are now a fake output, dynamically generated at export time
  * Made the number of produced tasks proportional to the number of tiles
  * Raised an error for event_based_risk producing no GMFs
  * Added a view for the slow sources
  * Transmitted the attributes of a SourceGroup to the underlying sources
  * Fixed the names of exported files for hazard maps in .geojson format
  * Added an header with metadata to the exported hazard curves and maps
  * Avoid storing filtered-away probability maps, thus fixing a bug
  * Restored the precalculation consistency check that was disabled during the
    transition to engine 2.0
  * Fixed a bug with `oq engine --delete-calculation`
  * Hazard curves/maps/uniform spectra can now be recomputed
  * Restored the early check on missing taxonomies
  * Raise an early error if an user forget the `rupture_mesh_spacing` parameter
  * Fixed a bug while deleting jobs from the db in Ubuntu 12.04
  * Ported the shapefile converter from the nrml_converters
  * Added source model information in the file `realizations.csv`
  * `oq engine --run job.ini --exports csv` now also exports the realizations
  * Introduced the format NRML 0.5 for source models
  * Added a check on the version in case of export errors
  * Extended `oq purge` to remove calculations from the database too
  * Fixed `--make-html-report`: the view task_info was not registered
  * Stored several strings as HDF5-variable-length strings
  * Fixed an export bug for the hazard curves in .geojson format
  * Removed the array cost_types from the datastore
  * Taxonomies with chars not in the range a-z0-9 were incorrectly rejected
  * Improved the XML parsing utilities in speed, memory, portability and
    easy of use
  * Forbidden the reuse of exposure because is was fragile and error prone
  * Fixed a bug with the `realizations` array, which in hazard calculations
    was empty in the datastore

 -- Matteo Nastasi (GEM Foundation) <nastasi@openquake.org>  Fri, 14 Oct 2016 11:07:26 +0200

python-oq-engine (2.0.0-0~precise01) precise; urgency=low

  [Michele Simionato]
  * Quoted the taxonomies in the CSV exports
  * Fixed a bug in classical_damage and added a master test for it
  * Fixed the escaping of the taxonomies in the datastore
  * Fixed the names of the exported risk files
  * Fixed a segfault in the WebUI when exporting files with h5py >= 2.4
  * Added a command `oq dbserver` to start/stop the database server
  * The engine exports the hazard curves one file per IMT
  * Exported lon and lat with 5 digits after the decimal point
  * Added a command `oq info --build-reports`
  * Introduced experimental support for exporting .hdf5 files

  [Daniele Viganò]
  * Reworked substantially the engine documentation: removed obsolete pages,
    updated to engine 2.0 and added instructions for Windows and Mac OS X
  * Remove oq_create_db script, db is created by the DbServer
  * Move oq_reset_db into utils and clean old code

  [Michele Simionato]
  * Now the DbServer automatically upgrades the database if needed
  * Renamed oq-lite -> oq and added a subcommand `oq engine`
  * Added a CSV reader for the hazard curves
  * Having time_event=None in the hazard part of a calculation is now valid
  * Added an exporter for the rupture data, including the occurrence rate
  * Refactored the CSV exporters
  * Moved celeryconfig.py; now celery must be started with
    `celery worker --config openquake.engine.celeryconfig`
  * Added a default location `~/oqdata/dbserver.log` for the DbServer log
  * Added an early check on the SA periods supported by the GSIMs
  * Now the gsim_logic_tree file is parsed only once
  * Added a document about the architecture of the engine
  * The realizations are now exported as a CSV file
  * Escaped taxonomies in the datastore
  * The Web UI log tool is now escaping the HTML
  * Moved openquake.commonlib.commands -> openquake.commands and
    openquake.commonlib.valid -> openquake.risklib.valid to have a
    linear tower of internal dependencies
  * Supported all versions of Django >= 1.5
  * Provided a better error message in the absence of openquake.cfg
  * Removed the check on the export_dir when using the WebUI
  * Reduce the data transfer of the realization association object
  * If uniform_hazard_spectra is true, the UHS curves are generated
    even if hazard_maps is false; the hazard maps are not exported
  * Optimized the filtering of PointSources
  * Initial work on the UCERF event based hazard calculator
  * Added a test calculation crossing the International Date Line (Alaska)

  [Daniele Viganò]
  * Remove the dependency from the python 'pwd' package which is not
    available on Windows
  * Supervisord init scripts are now provided for the dbserver, celery
    and the webui. Celery is not started by default, other two are.

  [Michele Simionato]
  * Another export fix: made sure it is run by the current user
  * Fixed the export: if the export directory does not exists, it is created
  * Introduced the configuration variable `multi_user`, false for source
    installations and true for package installations
  * Fixed the WebUI export
  * Removed the .txt outputs from the WebUI page engine/<output_id>/outputs
    (they are useful only internally)
  * Fixed the export: first the xml exporter is tried and then the csv exporter;
    if both are available, only the first is used, not both of them
  * Optimized the case when the epsilons are not required, i.e. all the
    covariance coefficients are zero in the vulnerability functions
  * Added another test for event based risk (`case_miriam`)
  * Revisited the distribution mechanism and refined the weight of the
    ruptures in the event based calculators to avoid generating slow tasks
  * Added an automatic help for the subcommands of oq-lite and managed
    --version correctly
  * The event based risk calculator now use different seeds for different
    realizations; also, the performance has been substantially improved
  * Improved the .rst reports with data transfer information
  * Removed the RlzsAssoc object from the datastore
  * Fixed the number of tasks generated by the risk calculators
  * Refactored the serialization of CompositionInfo instances to HDF5
  * Used exponential notation with 5 decimal digits in most exported XML files
  * Refactored the sampling mechanics in the event based calculators
  * The event_based_risk calculator infers the minimum intensity of the GMFs
    from the vulnerability functions (if not specified in the job.ini)
  * Fixed the `avg_losses-stats`: they were not generated in absence of
    loss curves
  * Added a command `oq-lite info --exports`
  * Added filtering on the mininum intensity also in the event based
    hazard calculator; improved the performance and memory occupation
  * Added a view displaying the calculation times by source typology
  * Fixed the test of GMPETable after the correction in hazardlib
  * Optimized the saving of the asset loss table
  * Optimized the case of multiple assets of the same taxonomy on the
    same point and introduced a datastore view `assets_by_site`
  * Fixed HDF5 segmentation faults in the tests for Ubuntu 16.04

  [Daniele Viganò]
  * Add support for Ubuntu 16.04 (xenial) packages
  * Removed the openquake_worker.cfg file because it is not used anymore

  [Michele Simionato]
  * Replaced PostgreSQL with SQLite
  * Introduced a dbserver to mediate the interaction with the database
  * Restored the signal handler to manage properly `kill` signals so that
    the workers are revoked when a process is killed manually
  * Fixed in a more robust way the duplicated log bug
  * Made more robust the killing of processes by patching concurrent.futures
  * Fixed a critical bug with celery not being used even when `use_celery`
    was true.
  * Improved the validation of NRML files
  * Added a command `oq-engine --show-log <job_id>`

  [Daniele Viganò]
  * Use the 'postgresql' meta package as dependency of the .deb
    package to support newer versions of Postgres; this makes
    Trusty package installable on Ubuntu 16.04 and Debian 8

  [Daniele Viganò, Michele Simionato]
  * Fixed a bug in `oq-engine --export-outputs`

  [Daniele Viganò, Matteo Nastasi]
  * Allow installation of the binary package on Ubuntu derivatives

  [Matteo Nastasi]
  * Backport of libhdf5 and h5py for ubuntu 'precise' serie

  [Michele Simionato]
  * Removed openquake/engine/settings.py
  * Made the dependency on celery required only in cluster installations
  * Integrated the authentication database in the engine server database
  * Fixed the description in the Web UI (before it was temporarily set to
    the string "A job").
  * Introduced filtering on the minimum intensity of the ground shaking
  * Solved the issue of serializing large SES collections, over the HDF5 limit
  * The loss maps and curves XML exporters now export the coordinates
    of the assets, not the coordinates of the closest hazard site
  * Stored the job.ini parameters into a table in the datastore
  * Added a check on the IMTs coming from the risk models
  * Changed the aggregate loss table exporter to export the event tags,
    not the event IDs
  * Fixed a bug with the CSV export of the ground motion fields
  * Fixed a bug with the export of UHS curves with `--exports=xml`
  * Reduced substantially the data transfer and the memory occupation
    for event based calculations with a large number of assets: we
    can run the California exposure with half million assets now
  * Fixed a bug in the SESCollection exporter
  * Changed the asset<->epsilons association: before for a given taxonomy the
    assets were ordered by `asset_ref`, now they are ordered by `id`. This
    has a minor impact on the numbers sensitive to the epsilons, akin to a
    change of seeds
  * Added a test on the ordering of the epsilons
  * Accepted `.` and `|` as valid characters for source IDs
  * Changed the GMF calculator to use a single seed per unique rupture
  * Changed the SESCollection exporter: now a single file is exported, before
    we were exporting one file per source model path per tectonic region model
  * Changed the event based calculators to avoid duplicating ruptures
    occurring more than once
  * Changed the risk calculators to work in blocks of assets on the same site
  * Made it possible to set different integration distances for different
    tectonic region types
  * Optimized the aggregation by asset in the event based risk calculator
  * Reporting the source_id when the filtering fails

 -- Matteo Nastasi (GEM Foundation) <nastasi@openquake.org>  Tue, 21 Jun 2016 14:17:03 +0200

python-oq-engine (1.9.1-0~precise01) precise; urgency=low

  [Michele Simionato]
  * Fixed a bug in the Web UI when running a risk calculation starting
    from a previous calculation

 -- Matteo Nastasi (GEM Foundation) <nastasi@openquake.org>  Mon, 07 Mar 2016 11:11:59 +0100

python-oq-engine (1.9.0-0~precise01) precise; urgency=low

  [Michele Simionato]
  * Fixed a bug such that in some circumstances the logging stream handler
    was instantiated twice, resulting in duplicated logs
  * Changed the default job status to 'executing' (was 'pre_executing')
  * Fixed the ordering of the logs in the Web UI
  * Removed the dependency from PostGIS
  * Restored the monitoring which was accidentally removed
  * Removed the obsolete option `--hazard-output-id`
  * Printed the names of the files exported by the engine, even when there
    are multiple files for a single output
  * Introduced four new tables job, output, log, performance: all the other
    60+ database tables are not used anymore

 -- Matteo Nastasi (GEM Foundation) <nastasi@openquake.org>  Wed, 02 Mar 2016 14:33:38 +0100

python-oq-engine (1.8.0-0~precise01) precise; urgency=low

  [Michele Simionato]
  * Removed two `oq-engine` switches (`--export-stats` and `--list-inputs`)
    and fixed `--show-view`; unified `--delete-hazard-calculation` and
    `--delete-risk-calculation` into a single `--delete-calculation`
  * Updated `make_html_report.py` to extract the full report from the
    datastore
  * If `use_celery` is true, use celery to determine a good default for
    the parameter `concurrent_tasks`
  * Made celery required only in cluster situations
  * Fixed the duplication of exported result in the classical_damage
    calculator when there is more than one realization
  * Removed several obsolete or deprecated switches from the `oq-engine` command
  * Replaced all classical calculators with their lite counterparts
  * Fixed the site-ordering in the UHS exporter (by lon-lat)

  [Paolo Tormene]
  * Added API to validate NRML

  [Michele Simionato]
  * The engine can now zip files larger than 2 GB (used in the export)
  * Now the loss maps and curves are exported with a fixed ordering: first
    by lon-lat, then by asset ID
  * Replaced the old disaggregation calculator with the oq-lite one

 -- Matteo Nastasi (GEM Foundation) <nastasi@openquake.org>  Mon, 15 Feb 2016 12:06:54 +0100

python-oq-engine (1.7.0-0~precise01) precise; urgency=low

  [Michele Simionato]
  * Fixed an encoding bug in --lhc
  * Fixed an export bug: it is now possible to export the outputs generated
    by another user, if the read permissions are set correctly

 -- Matteo Nastasi (GEM Foundation) <nastasi@openquake.org>  Mon, 14 Dec 2015 10:40:26 +0100

python-oq-engine (1.6.0-0~precise01) precise; urgency=low

  [Daniele Viganò]
  * Added the oq_reset_db script. It removes and recreates the database and
    the datastore

  [Matteo Nastasi]
  * Demos moved to /usr/share/openquake/risklib

  [Michele Simionato]
  * Removed the 'view' button from the Web UI
  * Removed the epsilon_sampling configuration parameter
  * Made customizable the display_name of datastore outputs (before it was
    identical to the datastore key)
  * The zip files generated for internal use of the Web UI are now hidden
  * Made visible to the engine only the exportable outputs of the datastore
  * Closed explicitly the datastore after each calculation
  * Replaced the old scenario calculators with the HDF5-based calculators
  * Fixed a very subtle bug in the association queries: some sites outside
    of the region constraint were not discarded in some situations
  * Removed the self-termination feature `terminate_job_when_celery_is_down`
  * Removed the epsilon sampling "feature" from the scenario_risk calculator
  * Replaced the event based calculators based on Postgres with the new ones
    based on the HDF5 technology

 -- Matteo Nastasi (GEM Foundation) <nastasi@openquake.org>  Tue, 17 Nov 2015 11:29:47 +0100

python-oq-engine (1.5.1-0~precise01) precise; urgency=low

  [Michele Simionato]
  * Fixed a bug affecting exposures with multiple assets on the same site

 -- Matteo Nastasi (GEM Foundation) <nastasi@openquake.org>  Fri, 25 Sep 2015 14:22:08 +0200

python-oq-engine (1.5.0-0~precise01) precise; urgency=low

  [Michele Simionato]
  * The event based calculators in the engine are now officially deprecated
    and they raise a warning when used
  * Optimization: we do not generate the full epsilon matrix if all
    coefficients of variation are zero
  * Fixed two subtle bugs in the management of the epsilons: it means that
    all event based risk calculations with nonzero coefficients of variations
    will produce slightly different numbers with respect to before
  * Removed excessive checking on the exposure attributes 'deductible' and
    'insuredLimit' that made it impossible to run legitimate calculations
  * Changed the meaning of 'average_loss' for the aggregated curves: now it
    is the sum of the aggregated losses in the event loss table,
    before it was extracted from the aggregated loss curve
  * Changed the way the average losses (and insured average losses) are
    computed by the event based risk calculator: now they are extracted
    from the event loss table, before they were extracted from the loss curves
  * Set to NULL the stddev_losses and stddev_insured_losses for the event based
    risk calculator, since they were computed incorrectly
  * Introduced a new experimental command
    'oq-engine --show-view CALCULATION_ID VIEW_NAME'; the only view available
    for the moment is 'mean_avg_losses'
  * Negative calculation IDs are interpreted in a Pythonic way, i.e. -1
    means the last calculation, -2 the calculation before the last one, etc.
  * If a site parameter is more distant than 5 kilometers from its closest
    site, a warning is logged
  * Changed the splitting of fault sources to reduce the number of generated
    sources and avoid data transfer failures if rupture_mesh_spacing is too
    small
  * Changed the event loss table export: now the CSV file does not contain
    the magnitude and the rows are ordered by rupture tag first and loss second
  * Removed the calculator EventBasedBCR
  * Longitude and latitude are now rounded to 5 digits
  * Fixed a very subtle bug in the vulnerability functions, potentially
    affecting calculations with nonzero coefficients of variation and nonzero
    minIML; the numbers produced by the engine were incorrect; see
    https://bugs.launchpad.net/oq-engine/+bug/1459926
  * 'investigation_time' has been replaced by 'risk_investigation_time' in
    risk configuration files
  * Initial support for Django 1.7

  [Daniele Viganò]
  * Removed the bin/openquake wrapper: now only bin/oq-engine is
    available

  [Michele Simionato]
  * Added parameter parallel_source_splitting in openquake.cfg

  [Daniele Viganò]
  * setup.py improvements
  * Added MANIFEST.in
  * celeryconfig.py moved from /usr/openquake/engine to
    /usr/share/openquake/engine

  [Matteo Nastasi]
  * Packaging system improvement

 -- Matteo Nastasi (GEM Foundation) <nastasi@openquake.org>  Wed, 23 Sep 2015 15:48:01 +0200

python-oq-engine (1.4.1-0~precise01) precise; urgency=low

  [Michele Simionato]
  * Added a new 'ebr' hazard/risk calculator
  * Fixed the engine core export: now it can export datastore outputs as
    zip files
  * Now the parameter concurrent_tasks is read from the .ini file
  * Parallelized the source splitting procedure
  * Fixed a bug in the hazard calculators which were not using the parameter
    concurrent_tasks from the configuration file

 -- Matteo Nastasi (GEM Foundation) <nastasi@openquake.org>  Fri, 15 May 2015 10:06:26 +0200

python-oq-engine (1.4.0-2~precise01) precise; urgency=low

  [Daniele Viganò]
  * Fixed debian/control: add missing lsb-release to build deps

 -- Matteo Nastasi (GEM Foundation) <nastasi@openquake.org>  Fri, 08 May 2015 14:33:26 +0200

python-oq-engine (1.4.0-1~precise01) precise; urgency=low

  [Matteo Nastasi, Daniele Viganò]
  * Fixed dependencies version management

 -- Matteo Nastasi (GEM Foundation) <nastasi@openquake.org>  Thu, 07 May 2015 14:14:09 +0200

python-oq-engine (1.4.0-0~precise01) precise; urgency=low

  [Matteo Nastasi, Daniele Viganò]
  * Add binary package support for both Ubuntu 12.04 (Precise)
    and Ubuntu 14.04 (Trusty)

  [Michele Simionato]
  * Removed the SiteModel table: now the association between the sites and the
    site model is done by using hazardlib.geo.geodetic.min_distance

  [Daniele Viganò]
  * added authentication support to the 'engineweb' and the 'engineserver'

  [Michele Simionato]
  * the aggregate loss curves can be exported in CSV format

  [Matteo Nastasi]
  * added 'outtypes' attribute with list of possible output types for
    each output item in outputs list API command
  * added '/v1/calc/<id>/status' API command
  * added 'engineweb' django application as local web client for oq-engine

  [Michele Simionato]
  * Renamed the maximum_distance parameter of the risk calculators to
    asset_hazard_distance, to avoid confusion with the maximum_distance
    parameter of the hazard calculators, which has a different meaning;
    is it an error to set the maximum_distance in a job_risk.ini file
  * Added to the API an URL /v1/calc/:calc_id/remove to hide jobs
  * A new key is_running is added to the list of dictionaries returned by
    the URL /v1/calc/list
  * Replaced the mock tests for the engine server with real functional tests
  * Added a resource /v1/calc/:calc_id/traceback to get the traceback of a
    failed calculation
  * Now the logs are stored also in the database, both for the controller node
    and the worker nodes
  * Bypassed Django when deleting calculations from the database: this avoids
    running out of memory for large calculations
  * Fixed an issue in the scenario calculator: the GMFs were not filtered
    according to the distance to the rupture
  * Now critical errors appear in the log file
  * Added a --run command to run hazard and risk together
  * Fixed bug in the event based calculator; in the case
    number_of_logic_tree_samples > 0 it was generating incorrect hazard curves.
    Also improved (a lot) the performance in this case.
  * Fixed a tricky bug happening when some tectonic region type are filtered
    away.
  * The event based risk calculator now save only the non-zero losses in
    the table event_loss_asset.
  * Added a CSV exporter for the Stochastic Event Sets, for debugging purposes.
  * The GMF CSV exporter now sorts the output by rupture tag.

  [Matteo Nastasi]
  * Each pull request must be accompanied by an update of the debian
    changelog now.

 -- Matteo Nastasi (GEM Foundation) <nastasi@openquake.org>  Thu, 07 May 2015 11:33:24 +0200

python-oq-engine (1.3.0-1) precise; urgency=low

  [Matteo Nastasi]
  * gunzip xml demos files after copied into /usr/openquake/engine directory

 -- Matteo Nastasi (GEM Foundation) <nastasi@openquake.org>  Thu, 26 Feb 2015 16:35:20 +0100

python-oq-engine (1.3.0-0) precise; urgency=low

  [Michele Simionato]
  * Updated python-django dependency >= 1.6.1, (our repository already
    includes a backported version for Ubuntu 'precise' 12.04); this change
    makes unnecessary "standard_conforming_strings" postgresql configuration
    variable setting
  * The event based risk calculator is able to disaggregate the event loss
    table per asset. To enable this feature, just list the assets you are
    interested in in the job.ini file: "specific_assets = a1 a2 a3"
  * We have a new hazard calculator, which can be invoked by setting in the
    job.ini file: "calculation_mode = classical_tiling"
    This calculators is the same as the classical calculator (i.e. you will
    get the same numbers) but instead of considering all the hazard sites at
    once, it splits them in tiles and compute the hazard curves for each tile
    sequentially. The intended usage is for very large calculations that
    exceed the available memory. It is especially convenient when you have
    very large logic trees and you are interested only in the statistics (i.e.
    mean curves and quantile curves). In that case you should use it with the
    option individual_curves=false. Notice that this calculator is still in
    an experimental stage and at the moment is does not support UHS curves.
    Hazard maps and hazard curves are supported.
  * We have a new risk calculator, which can be invoked by setting in the
    job.ini file: "calculation_mode = classical_damage"
    This calculator is able to compute the damage distribution for each asset
    starting from the hazard curves produced by the classical
    (or classical_tiling) calculator and a set of fragility functions. Also
    this calculator should be considered in experimental stage.
  * A significant change has been made when the parameter
    number_of_logic_tree_samples is set to a non-zero value. Now, if a branch
    of the source model logic tree is sampled twice we will generate the
    ruptures twice; before the ruptures were generated once and counted twice.
    For the classical calculator there is no effect on the numbers (sampling
    the same branch twice will produce two copies of identical ruptures);
    however, for the event based calculator, sampling the same branch twice
    will produce different ruptures. For instance, in the case of a simple
    source model with a single tectonic region type, before we would have
    generated a single file with the stochastic event sets, now we generate
    number_of_logic_tree_samples files with different stochastic event sets.
    The previous behavior was an optimization-induced bug.
  * Better validation of the input files (fragility models, job.ini)
  * The ability to extract the sites from the site_model.xml file
  * Several missing QA tests have been added
  * The export mechanism has been enhanced and more outputs are being exported
    in CSV format
  * New parameter complex_fault_mesh_spacing
  * Some error messages have been improved
  * A lot of functionality has been ported from the engine to oq-lite,
    i.e.  a lite version of the engine that does not depend on
    PostgreSQL/PostGIS/Django nor from RabbitMQ/Celery. This version is
    much easier to install than the regular engine and it is meant for
    small/medium computation that do not require a cluster. The engine
    demos, have been moved to the oq-risklib repository, so that they can
    be run via the oq-lite command without installing the full engine.
  * Currently the following calculators have been ported (all are to be
    intended as experimental): classical hazard, classical tiling, event
    based hazard, scenario hazard, classical risk, scenario damage,
    classical damage.

 -- Matteo Nastasi (GEM Foundation) <nastasi@openquake.org>  Thu, 26 Feb 2015 10:44:03 +0100

python-oq-engine (1.2.2-0) precise; urgency=low

  * consistency in version management between debian/ubuntu package and
    library from git sources

 -- Matteo Nastasi (GEM Foundation) <nastasi@openquake.org>  Thu, 18 Dec 2014 16:25:05 +0100

python-oq-engine (1.2.1-2) precise; urgency=low

  * Fixed custom dependencies versions (again)

 -- Matteo Nastasi (GEM Foundation) <nastasi@openquake.org>  Tue, 16 Dec 2014 10:48:19 +0100

python-oq-engine (1.2.1-1) precise; urgency=low

  * Fixed custom dependencies versions

 -- Matteo Nastasi (GEM Foundation) <nastasi@openquake.org>  Tue, 16 Dec 2014 09:48:19 +0100

python-oq-engine (1.2.1-0) precise; urgency=low

  * Fixed the logging handler

 -- Matteo Nastasi (GEM Foundation) <nastasi@openquake.org>  Mon, 15 Dec 2014 10:17:30 +0100

python-oq-engine (1.2.0-3) precise; urgency=low

  * Add constraint on python-django dependency version

 -- Matteo Nastasi (GEM Foundation) <nastasi@openquake.org>  Thu, 11 Dec 2014 10:04:45 +0100

python-oq-engine (1.2.0-2) precise; urgency=low

  * More precise exception message

 -- Matteo Nastasi (GEM Foundation) <nastasi@openquake.org>  Wed, 10 Dec 2014 16:21:06 +0100

python-oq-engine (1.2.0-1) precise; urgency=low

  * Bugs fixed in 1.2 release: http://goo.gl/GjbF2r
  * Replace a reference to the 'openquake' command with 'oq-engine'
  * Moved the expected outputs of the ScenarioDamage QA tests in qa_tests_data
  * Moved the logic tree realizations into commonlib
  * It is now possible to compute the uniform spectra even when
    individual_curves is false
  * Reduced the precision when exporting GMFs to XML
  * Fixed test_job_from_file
  * Delayed the OqParam validation
  * Simplified the monitoring
  * Extract the QA tests data from the engine
  * Renamed commonlib.general -> baselib.general
  * Removed the dependency from oq-commonlib
  * Avoid warning no XML exporter for event_loss
  * Update packager and postinst to use the openquake2 db (new default one)
  * Use shallow-clone to improve CI builds speed
  * Download calculation results as files
  * Added an API to retrieve the engine version
  * Unified the export framework for hazard and risk
  * Fast export of the GMFs
  * Fast scenario export
  * Fixed test_is_readable_all_files_lack_permissions when run as root
  * Now 'test_script_lower_than_current_version' does not require an Internet
    connection
  * Warn the user if she asks for statistical outputs but using a single hazard
    output
  * Move the calculation of input/output weights into commonlib
  * Changed the export_dir in several tests
  * Now the packagers makes a HTML report with the performances of the demos
  * Remove hardcoded references to openquake2 in oq_create_db
  * Move JobStats creation inside job_from_file
  * Fixed precision
  * Align openquake_worker.cfg with openquake.cfg
  * Implement memory hard limit control
  * Using commonlib.readinput.get_source_models
  * Check that the hazard calculation mode is consistent with risk calculation
    mode
  * Rollback only if a transaction is on
  * Fixed a bug in export_risk
  * Daily html report
  * Reflected the API change in commonlib.readinput.get_oqparam
  * Updated the engine to cope with the changes in risklib and commonlib
  * Fixed the name of the SES file
  * Changed some hard-coded weights in general.py
  * Changed the import of the calc module
  * Drop risk calculation table
  * Simplified the risk calculators
  * Reflected the API change in hazardlib.calc.gmf.GmfComputer
  * Added a test for duplicated tags in import_gmf_scenario.py
  * Implemented losses per event per asset
  * Dependency check
  * Removed more risk unit tests
  * Removed another couple of redundant tests
  * Remove check on setup.py version since now it's taken from init
  * Fixed _calc_to_response_data
  * Fixed bug when running risk calculations from the platform
  * openquake wrapper script
  * Changed version number in setup.py too
  * Updated version to 1.2
  * Renamed nrml_version->commonlib_version
  * Fixed a bug in the engine server (wrong calculation_id)
  * Fix oq-engine command name in output list
  * Removed the dependency from nrmllib
  * Fixed two merge errors
  * Important fixes pre-2.0 copied from the better-risk branch
  * Renamed the command openquake->oq-engine
  * Change ses collection
  * Fixed the migration script 0007
  * Fixed a bug with the quantile_hazard_curves attribute
  * Removed EventBasedHazardCalculatorTestCase
  * Remove the hazard_calculation table
  * correct complex source for wrong order in edges points
  * missing file open fixed
  * Removed routing tests
  * Added the script correct_complex_sources
  * Complex surf validation
  * Insert the IMT in the db, if not already there
  * The intensity measure types are now sorted also in the scenario calculator
  * Simplified the QA test scenario_damage/case_4
  * Enable 'set -x' when $GEM_SET_DEBUG is true
  * Remove a try finally in engine server task.py
  * Simplification because now the maximum_distance is mandatory
  * Fixed a wrong source model used in the Event Based export test
  * Fixed the what_if_I_upgrade check
  * Added a table imt_taxonomy
  * Fixed the management of missing db upgrades
  * Now the engine is using the new validation mechanism for the hazard sources
  * Fixed the name of a field (risk_job_id->job_id)
  * Special case when the hazard is known at the exact sites of the assets
  * Moved the epsilons from the getters to the database
  * Update the database name in openquake_worker.cfg
  * Removed the old validation mechanism
  * The parameter concurrent_tasks must be available to the workers too
  * Solved the problem with UHS
  * Fixed master https://ci.openquake.org/job/master_oq-engine/1208
  * If individual_curves is set, multi-imt curves must not be generated
  * --what-if-I-upgrade functionality
  * Stats only
  * Short output summary
  * Removed task_no
  * Hazard curves from gmfs
  * Fixed a critical bug with --hazard-output-id
  * Fix the test check_limits_event_based
  * Changed the output_weight for the event based calculator
  * Introduced --hazard-job-id and made it possible to reuse exposures imported
    in the hazard part of the computation
  * Replaced the ScenarioGetter with the GroundMotionFieldGetter
  * Return loss matrix
  * Removed --schema-path from oq_create_db
  * Calculation limits
  * Fixed a bug on tablespace permissions
  * Make the event based calculator more debuggable
  * Added the column uniq_ruptures to the table source_info
  * Db migrations
  * Db migrations 2
  * Saved more sources in source_info
  * Perform means and quantiles in memory
  * Parallel filtering
  * Reintroduce the 'terminate_job_when_celery_is_down' config option
  * Fix risk disaggregation
  * Ordering the sources after filtering-splitting
  * Source ordering
  * Gmf from ruptures
  * Fixed a stupid bug with OQ_TERMINATE_JOB_WHEN_CELERY_IS_DOWN
  * Introduced a variable OQ_TERMINATE_JOB_WHEN_CELERY_IS_DOWN
  * The random seeds have now a default value of 42
  * Added a check for invalid quantile computations
  * Now hazard calculations can be deleted safely
  * Add a file openquake_worker.cfg to be read in the workers
  * Simplified the LOG_FORMAT by removing the name
  * Avoid an ugly error when no tasks are spawned
  * Added a view on the event loss table for convenience of analysis
  * Epsilon sampling feature
  * Distribute-by-rupture phase 2
  * Restored distribution-by-rupture in the event based calculator
  * Provide a good error message when a source model contains GSIMs not in the
    file gsim_logic_tree
  * Moved parse_config from the engine to commonlib
  * Added a test checking the existence of the __init__.py files and fixed the
    QA test classical/case_15
  * Refactored initialize_realizations and added a warning when
    num_samples > num_realizations
  * Fixed a missing import
  * Saving the rupture hypocenter fully into the database
  * Removed an offending ALTER OWNER
  * Source info table
  * Added a test for sampling a large source model logic tree
  * Hazard curves from gmfs
  * Removed num_sites and num_sources from job_stats
  * Removed redundant tests
  * Retrieved the correct output directly, not via an order by
  * Making use of commonlib.parallel in the engine
  * Enhanced qatest_1, so that it subsumes regression_1 and regression_2
  * Taking advantage of the new riskloaders in commonlib
  * Added a missing integer cast
  * Changed disagg/case_1 to use full enumeration
  * Fixed the ordering of the ruptures in the event based calculator
  * Fixed a bug in the GroundMotionValuesGetter
  * Reflected the API change in refactor-risk-model
  * Sent the tectonic region types with less sources first, and fixed
    an ordering bug in a QA test
  * Turn AMQPChannelExceptions into warnings
  * Hide the SES output from a scenario calculator
  * Add a debug flag to enable set -x in packager.sh
  * Better task spawning
  * Reflected the changes to the GmfComputer in hazardlib
  * Fixed the bug in the risk event based calculator with multiple realizations
  * Fix gmf duplication
  * Removed the need for logictree.enumerate_paths
  * Fixed a small bug
  * Removed a commonlib dependency breaking the oqcreate script
  * Now the indices of the filtered sites are stored in the
    ProbabilisticRupture table
  * Fixed another import
  * Fixed a wrong import
  * Moved logictree to commonlib and fixed all the tests
  * Removed the obsolete table hzrdr.ses and small refactoring
  * Tasks with fewer assets are submitted first
  * Better parallelization of the risk calculators
  * Reducing the celery timeout from 30s to 3s
  * Fixed a tricky bug in the scenario calculator with duplicate imts
  * Fixed the ScenarioExportTestCase by changing the position of the points
  * The scenario calculator is now block-size independent
  * Use only the relevant tectonic region types to build the GMPE logic tree
  * Fixed a broadcasting in the classical calculator
  * Saving memory on the controller node
  * Restored the source model sampling feature
  * Complex logic tree test
  * Solved the block size dependence in the risk calculators
  * Fixed a critical ordering bug
  * Changed the _do_run_calc signature
  * Avoid returning duplicated data in the classical calculator
  * Changed the order of the statements in 01-remove-cnode_stats.sql
  * Added a cache on the GSIMs for the probabilities of no exceedence in the
    classical calculator
  * Fix the export of GmfSets in the case of multiple source models
  * Fixed underflow error in postgres
  * Fixed a bug with celery ping
  * Avoid errors on signals when the engine is run through the server
  * Errors in a task are converted into a RuntimeError
  * Remove calculation unit
  * The IML must be extrapolated to zero for large poes
  * Log a warning when more than 80% of the memory is used
  * Refactored the hazard getters
  * Removed the SES table
  * Added a nice error message for far away sources
  * Add support in the engine for a local_settings.py
  * Send the site collection via rabbitmq, not via the database
  * Improvements to the CeleryNodeMonitor
  * Minimal tweaks to the risk calculators
  * Save the number of sites in JobStats as soon as it is available
  * Fix branch var to be compliant within the new CI git plugin
  * Restored the lost fine monitoring on the hazard getters
  * Cluster monitor
  * Celery check
  * Removed the obsolete table uiapi.cnode_stats
  * Make use of the light site collection introduced in hazardlib
  * Optimize the disaggregation calculator
  * Fix a memory leak of celery
  * Remove python-gdal and fix issue with postinst
  * Manual pickling/unpickling
  * Updates Copyright to 2014
  * The rupture tag must be unique
  * Turn SIGTERM into SIGINT
  * Remove another engine-server test script from pylint
  * Removed the dependency on the current working directory from
    utils_config_test
  * Replace README.txt with README.md in the packager script
  * Increase the tolerance in the disaggregation test
  * Readme merge
  * Avoid storing copies of the ruptures
  * Untrapped exceptions in oqtask give ugly error messages
  * Support for posting zipfiles to the engine-server
  * Using iter_native in celery
  * Added test for the loss_fraction exporter
  * Fixed a missing loss_type in export_loss_fraction_xml
  * Merging the engine server inside the engine repository
  * Removing ruptures phase 2
  * Restored qatest 1
  * Added tests for failing computations
  * Removed the progress handler from the engine
  * Better error and logging management
  * Exclude tests folder from pylint check
  * Fixing the build master_oq-engine #790
  * Ruptures are not read from the database anymore, only written
  * In development mode celery is automatically started/stopped together with
    the engine server
  * Remove common directory from risk demos
  * Remove duplication hazard risk
  * Removing the duplication run_hazard/run_risk in engine.py
  * Renamed directories and packages to be consistent with GEM conventions
  * Fixed test_initialize_sources
  * Getting a more uniform distribution of the tasks
  * Remove celery
  * Remove time_span from disaggregation calculator
  * Return the traceback from celery to the controller node
  * If there are no GMVs within the maximum distance for the given assets, the
    computation should not fail with an ugly error but print a warning
  * Better error management
  * Fixed a stupid error in compute_hazard_curves
  * Support for non-parametric sources
  * Fixed the issue of slow sources
  * Fixed the two upgrade scripts breaking the migration from 1.0 to 1.1
  * Add --export-hazard-outputs and --export-risk-outputs switches; also add
    geojson export for hazard curves
  * Light monitor
  * Set CELERY_MAX_CACHED_RESULTS = 1
  * Changed from relative path to full path
  * Fix the feature "import gmf scenario data from file"
  * version: remove warning for pkg install + git program installed case
  * Remove block_size and point_source_block_size
  * Move the unit tests inside the openquake.engine directory
  * Version visualization improvement
  * Added missing CASCADE on a DB migration script
  * Raised the tolerance in ClassicalHazardCase13TestCase
  * In the event based calculator split by ruptures, not by SES
  * BROKER_POOL_LIMIT is causing problem so set it to none
  * Split area sources
  * Force BROKER_POOL_LIMIT to 10
  * Fixed an upgrade script
  * Prefiltering sources in all calculators
  * Savaged the easy part of the work on the decouple-logic-trees branch
  * Changed the way hazard map are interpolated
  * Fixed a bug with static urls
  * Remove database related code
  * Removed hazard curve progress
  * Improved the IMT management in the engine by leveraging the new
    functionality in hazardlib
  * Configuration file for storing oq-platform connection parameters
  * Add loss type to risk outputs
  * Remove parsed source
  * Fix remove demos symlinks
  * gmf.lt_realization_id can be NULL
  * Fixed the _prep_geometry feature of Risk and Hazard calculations
  * Remove a reference to the removed view hzrdr.gmf_family
  * Engine-Server: support for multiple platform installations
  * Removed the complete_logic_tree flags
  * Fixed setup.py
  * Removed the SourceProgress table
  * New risk demos
  * Run a risk calculation
  * Remove validation on site models
  * Removed the rest of the stuff related to the supervisor
  * Removed the supervisor, redis, kombu and related stuff
  * Removed a wrong import
  * An import ordering issue is breaking Jenkins
  * Various small fixes for oq_create_db script
  * Do not register a progress handler if it is not passed
  * Engine Unit test fix
  * Geonode integration
  * Progress Bar support
  * Finally fixed the dependency from the blocksize in the event based
    calculator
  * A simple fix for engine_test.py
  * Replace numpy arrays with postgres array fields in output tables
  * Dump and restore Stochastic Event Set
  * Removed the old distribution and used parallelize as default distribution
    mechanism everywhere
  * Change the distribution in the risk calculators
  * Save in job_stats how much the database increased during the current
    computation
  * Removed calc_num task properly
  * Change dist classical
  * Improve the table job_stats
  * Now the CacheImporter infers the fields from the database, in the right
    order
  * Removed parsed_rupture_model from the db
  * The revoke command should not terminate the workers
  * Remove JobCompletedError
  * Override hazard investigation time in risk event based calculator
  * Companion of https://github.com/gem/oq-engine/pull/1298/
  * Companion of https://github.com/gem/oq-nrmllib/pull/116
  * Simplify schema
  * Filter the sources before storing them in the database
  * Improve the parallelize distribution
  * Fix disaggregation
  * Changed the distance in hazardlib
  * Improve memory consumption in the GMF calculation
  * The file with the exported disagg matrix must contain the poe in the name
  * The multiple sites QA test (classical/case_13) broke
  * Solve the dependency from the parameter concurrent_tasks
  * QA test for multiple sites
  * Cross domain ajax fix for view methods [r=matley] [f=*1234765]
  * Tweaks to make platform calcs work [r=matley] [f=*1234765]
  * Create job and calculation objects in a transaction
  * Make test fixtures optional
  * Get the list of the available magnitude scaling relationships at runtime
  * Save memory when exporting the GMF
  * Fixed a typo in an ordering query
  * Insured loss curves statistics
  * When exporting the GMF, we need to export the rupture tags, not the ids
  * Hazard Curve Parser import update [r=micheles] [f=*trivial]
  * To save space in the db and to avoid running into the text field size
    limit, change model_content.raw_content to store gzipped content
  * Add a tag to the ruptures
  * Change the dump/restore procedures to work with directories, not tarfiles
  * Fix risk QA tests fixtures
  * Documentation for the REST API
  * Fix hazard_curve_multi export path
  * Revise insured losses algorithm
  * Post-calculation migration
  * Correction of baseline DB revision
  * Review Risk demos
  * A couple of fixes to scenario tests
  * Compute standard deviation of losses
  * Validate time_event
  * Add 404 responses in the case of non-existent artifacts
  * Run calcs, part 2
  * Minor loss map export fix
  * Fix for installing source code via pip/git
  * Remove cache from HazardCurveGetterPerAsset
  * Changed an import from nrmllib
  * Pyflakes fixes to the calculators and engine module
  * Reading logic trees from DB - follow up (fix for a careless refactoring
    error)
  * Raise an error when no gmvs are available in a scenario computation
  * Small fix in dump_hazards.py: the filenames list contained duplicates
  * Add 'engine' functionality to disable the job supervisor
  * Read logic trees from DB (instead of the filesystem)
  * Extend forms.CharField to allow null values
  * Small fixes to the script restore_hazards.py
  * Update test fixtures used for risk scenario calculations
  * Trivial: Some small tweaks/cleanups
  * File parsing fix
  * Risk BaseCalculator refactoring
  * Run calculations via REST API (initial sketch)
  * Better input loading (update to 'engine' API)
  * Update Risk Event Based QA test
  * Fixed a very subtle bug with the ordering of sites
  * Added index to hzrdi.hazard_site
  * Updated tests to the new interface
    of 'openquake.engine.db.models.SiteCollection'
  * Compute ground motion values from Stochastic Event Set
    in a risk calculation
  * "List calc results" views
  * Misc. engine fixes to stabilize the build
  * Record all OQ software versions in oq_job
  * Export to path or file (not just path)
  * Minor fix to risk QA test collection
  * Engine API improvements
  * Hazard map GeoJSON export
  * Refactoring: moved risk calculation logic to risklib
  * GeoJSON loss map support
  * GeoJSON export prep
  * Include API version in URLs
  * 'calc info' views
  * Rough sketch of the 'list calculations' views
  * Export loss_fraction quantile fix
  * Fix 'hazard_curve_multi' export
  * Fix Risk QA test collection (nosetests)
  * Remove site_collection column from the database
  * Pack and risk demos LP: #1197737
  * Added more monitoring to the hazard calculators

 -- Matteo Nastasi (GEM Foundation) <nastasi@openquake.org>  Wed, 10 Dec 2014 11:17:03 +0100

python-oq-engine (1.0.0-1) precise; urgency=low

  * 'occupants' is now a float
  * Hazard curve import tool: updated NRML hazard curve parser
  * Made sure that the task_ids are stored in the performance table soon enough
    (LP: #1180271)
  * Added fixtures for risk tests
  * Some support to compute avg and std for the GMFs (LP: #1192413)
  * Renamed the GMF tables (LP: #1192512)
  * Kill running celery tasks on job failure (LP: #1180271)
  * Removed 'patches' folder
  * Event loss csv: fix delimiting character (LP: #1192179)
  * Fixed restore_hazards_test.py (LP: #1189772)
  * Fix restore hazards (LP: #1189772)
  * Fix risk/classical/case_3 (LP: #1190569)
  * Fix get_asset_chunk unit test
  * Added dumping of ses_collection/ses/ses_rupture (LP: #1189750)
  * Fixed the issue with sequences in restore_hazards.py (LP: #1189772)
  * Risk Probabilistic Event Based Calculator - QA Test
  * Fix the GMF export and tables (LP: #1169078,#1187413)
  * Some work to fix qa_tests/risk/event_based_bcr (LP: #1188497)
  * Run risk demos to test the package (LP: #1188117)
  * Update risk demos
  * renamed units -> number_of_units. Support for asset_category == "population"
    (LP: #1188104)
  * Fixed the z1pt0<->z2pt5 inversion problem (LP: #1186490)
  * Removed the special case for gmf_scenario
  * Exposure DB schema update (LP: #1185488)
  * Fix the site_data table to store one site per row; change gmf_agg to point
    to site_data (LP: #1184603)
  * Fix export of Benefit Cost Ratio calculator outputs. (LP: #1181182)
  * Inserted the GMFs with the CacheInserter instead of the BulkInserter
    (LP: #1184624)
  * Added better instrumentation to the hazard getters
  * Make the engine smart enough to infer the right block size (LP: #1183329)
  * New risk demos (LP: #1180698,#1181182)
  * Time event validation fix (LP: #1181235)
  * Unicode list cast fix
  * Implement distribution by SES in the event based hazard calculator
    (LP: #1040141)
  * Remove gmf scenario (LP: #1170628)
  * Purge gmf table (LP: #1170632)
  * Parallelize the queries of kind "insert into gmf agg" by using the standard
    mechanism (LP: #1178054)
  * Skipped hazard/event_based/case_4/test.py (LP: #1181908)
  * Remove the dependency from the gmf/gmf_set tables in the XML export
    procedure (LP: #1169078)
  * Saved memory in the hazard getters by returning only the distinct GMFs
    (LP: #1175941)
  * Fixed the case of no gmfcollections and cleaned up the post processing
    mechanism (LP: #1176887)
  * Filter the ruptures according to the maximum_distance criterium
    (LP: #1178571)
  * New hazard demos (LP: #1168756)
  * Parallelize insert into gmf_agg table (LP: #1178054)
  * Removed some verbose logs in debug mode (LP: #1170938)
  * lxc sandbox - improved CI with sandboxed source tests (LP: #1177319)
  * Report "calculation", not the job (LP: #1178583)
  * Fix performance_monitor_test.py on Mac OS X (LP: #1177403)
  * Remove config.gem files from demos
  * Vulnerability functions for contents, occupants and non-structural damage
    (LP: #1174231)
  * Improved the memory profiling (LP: #1175941)
  * Cleanup of the hazard getters and small improvements to help the performance
    analysis of risk calculators (LP: #1175941)
  * Add a facility to import hazard_curves from XML files (LP: #1175452)
  * Refactoring of risk calculators (LP: #1175702)
  * Added references to RiskCalculation model
  * --config-file option (LP: #1174316)
  * Update calls to risklib to the latest interface (LP: #1174301)
  * Event-Based Hazard: Better hazard curve / GMF validation (LP: #1167302)
  * Improved hazard doc
  * CONTRIBUTORS.txt
  * DB cleanup
  * --optimize-source-model pre-processing option (LP: #1096867)
  * Relax validation rules on interest rate for benefit-cost ratio analysis
    (LP: #1172324)
  * Support non-unique taxonomy -> IMT association across different
    vulnerability files (LP: #1171782)
  * Point source block size (LP: #1096867)
  * Use "hazard curve multi imt" also when all the realizations are considered
    (LP: #1171389)
  * Fix aggregate loss curve computation (LP: #1171361)
  * Add instrumentation via the EnginePerformanceMonitor to all the calculators
    (LP: #1171060)
  * Replaced run_job_sp with run_hazard_job (LP: #1153512)
  * Cleanup input reuse
  * Simplify hazard getter query
  * Add a forgotten constrain ON DELETE CASCADE on the table gmf_agg
    (LP: #1170637)
  * Mean loss curve computation updated (LP: #1168454,#1169886,#1170630)
  * Changed the generation of hazard_curves to use the gmf_agg table
    (LP: #1169703)
  * Add geospatial index on gmf_agg
  * Fix hazard map and UHS export filenames (include PoE) (LP: #1169988)
  * Lower the parameter ses_per_logic_tree_path in the event_based QA tests to
    make them much faster (LP: #1169883)
  * Fix Event based mean loss curve computation (LP: #1168454)
  * An attempt to solve the memory occupation issue for the event_based risk
    calculator (LP: #1169577)
  * Update event based mean/quantile loss curve computation (LP: #1168454)
  * Fix disagg export file name (LP: #1163276)
  * Include 'investigation_time' in exported UHS XML (LP: #1169106)
  * Raise warnings when invalid/unknown/unnecessary params are specified
    (LP: #1164324)
  * Fix characteristic fault rupture serialization (LP: #1169069)
  * Fixed a bug in event_based/core_test.py due to the version of mock used
    (LP: #1167310)
  * Make sure the generated XML are valid according to NRML (LP: #1169106)
  * Fix the tests of the event_based depending on random number details
    (LP: #1167310)
  * Scenario risk is using "default" connection on a cluster (LP: #1167969)
  * Add a mechanism to populate the db from CSV files, without the need to run
    a fake calculation (LP: #1167310,#1167693)
  * Source model NRML to hazardlib conversion now throws useful error messages
    (LP: #1154512)
  * Organization of hazard exports (LP: #1163276)
  * Some trivial optimizations in Risk Event Based calculator
  * Do not use 'default' user on raw cursors. (LP: #1167776)
  * Removed a bunch of old test fixtures
  * release updated
  * hazard curves in multiple imts (LP: #1160427)
  * Critical fix to disaggregation interpolation (LP: #1167245)
  * Fix setup.py version number
  * Fix char source logic tree validation (LP: #1166756)
  * Update version to 1.0
  * Reflect latest interface changes in risklib (LP: #1166252)
  * Event base performance (LP: #1168233)
  * Fix a "reproducibility" issue when getting hazard sites from exposure
    (LP: #1163818)
  * Disaggregation in event based risk calculator (LP: #1160993)
  * Read 'sites' from 'sites_csv' (LP: #1097618)
  * add debconf tool to manage postgresql.conf file modification
  * Issue 1160993 (LP: #1160993,#1160845)
  * Importing GMF from XML: step 2 (LP: #1160398)
  * Disaggregation of losses by taxonomy (LP: #1160845)
  * Vulnerability model validation (LP: #1157072)
  * Big docs cleanup
  * Mean and quantile Loss map support (LP: #1159865)
  * Event-Based Hazard: Save multi-surface ruptures (LP: #1144225)
  * Fix loss curve export (LP: #1157072)
  * Fix an incorrect parameter in event-based hazard QA tests, cases 2 and 4
  * end-to-end qa tests for Scenario Risk and Scenario Damage
  * Trivial fix for setup.py
  * New E2E regression tests
  * Updated QA tests due to change in risklib
  * Engine cleanup
  * Characteristic source logic tree support (LP: #1144225)
  * Added a script to dump the hazard outputs needed for the risk (LP: #1156998)
  * Remove complete logic tree flags when redundant (LP: #1155904)
  * Do not read risk inputs from fylesystem but from ModelContent
  * Remove --force-inputs feature (LP: #1154552)
  * UHS Export (LP: #1082312)
  * UHS post-processing (LP: #1082312)
  * Fragility model using structure dependent IMT (LP: #1154549)
  * Correct bin/openquake help string for --log-level
  * Hazard post-processing code cleanup (LP: #1082312)
  * Allow Event-Based hazard post-processing to run without celery
  * More event-based hazard QA tests (LP: #1088864)
  * Real errors are masked in the qa_test since the real computation runs in a
    subprocess (LP: #1153512)
  * Minor simplification of the hazard_getter query
  * Correlation model qa tests (LP: #1097646)
  * Vulnerability model using structure dependent intensity measure types
    (LP: #1149270)
  * Fix a broken scenario hazard export test
  * Support for Characteristic Fault Sources (LP: #1144225)
  * Added a missing KILOMETERS_TO_METERS conversion in the hazard_getters
  * Average Losses (LP: #1152237)
  * Improved the error message for unavailable gsims
  * Companion changes to https://github.com/gem/oq-risklib/pull/38
  * Fix 1144741 (LP: #1144741)
  * Fix 1144388 (LP: #1144388)
  * Fixed ordering bug in the XML export of gmf_scenario (LP: #1152172)
  * Don't save hazard curves to the DB which are all zeros (LP: #1096926)
  * Add hazard nose attribute to the hazard QA test
  * Avoid fully qualified name in the XML <uncertaintyModel> tag (LP: #1116398)
  * Fix Scenario Risk calculator
  * New CLI functionality: delete old calculations (LP: #1117052)
  * DB security cleanup (LP: #1117052)
  * Event-Based Hazard Spatial Correlation QA tests (LP: #1099467)
  * Correct OQ engine version in db script
  * Preloaded exposure (LP: #1132902)
  * 1132708 and 1132731 (LP: #1132731)
  * Stabilize classical hazard QA test case 11
  * DB schema bootstrap script now runs silently by default
  * Fix aggregate loss export test
  * Fix a broken disagg/core test
  * Easy hazard getters optimization (LP: #1132708)
  * Fix progress risk
  * Event loss tables (LP: #1132699)
  * Fix the memory occupation issue for the scenario_risk calculator
    (LP: #1132018,#1132017)
  * Performance monitor to measure times and memory occupation of bottleneck
    code (LP: #1132017)
  * Scenario insured losses
  * Version fix (already present fix in master, add a test to verify it)
  * Classical Hazard QA test, SA IMT case (LP: #1073591)
  * Optimize hazard curve insertion (LP: #1100332)
  * updates due to the latest risklib api changes
  * Fixed the bug introduced by change the location field from Geometry to
    Geography
  * "openquake --version broked" fix
  * Fixed bug in the distribution of the realizations logic
  * Simplified the hazard getters so that they are pickleable without effort
  * Update to disaggregation equation (LP: #1116262)
  * Scenario Aggregated Loss
  * Risk maximum distance (LP: #1095582)
  * Add timestamps to calculation summary output (LP: #1129271)
  * More efficient hazard curve update transactions. (LP: #1121825)
  * Scenario risk tests
  * Added parameter taxonomies_from_fragility_model (LP: #1122817)
  * Add a check for missing taxonomies in the scenario_damage calculator
    (LP: #1122817)
  * Add '_update_progress' for clearer profiling (LP: #1121825)
  * Removed many global dictionaries and adopted a convention-over-configuration
    approach
  * Generation of ground motion fields only within a certain distance from the
    rupture (LP: #1121940)
  * Link between Rupture / Stochastic Event Set and Ground motion field outputs
    (LP: #1119553)
  * Fixed the qa_test for scenario_damage
  * Fix HazardCalculation.get_imts()
  * Donot save absolute losses (LP: #1096881)
  * Scenario hazard: fix a reference to the site collection
  * Fixes scenario hazard correlation
  * Scenario risk
  * Changed DmgState to have a foreign key to OqJob, not to Output; also removed
    the CollapseMap special treatment (LP: #1100371)
  * Drop upload table
  * Remove several global dictionaries from the engine
  * Mean and quantile Loss curve computation (LP: #1101270)
  * Cache the SiteCollection to avoid redundant recreation (LP: #1096915)
  * Scenario hazard correlation model (LP: #1097646)

 -- Matteo Nastasi (GEM Foundation) <nastasi@openquake.org>  Mon, 24 Jun 2013 17:39:07 +0200

python-oq-engine (0.9.1-1) precise; urgency=low

  * upstream release

 -- Matteo Nastasi (GEM Foundation) <nastasi@openquake.org>  Mon, 11 Feb 2013 11:00:54 +0100

python-oq-engine (0.8.3-3) precise; urgency=low

  * Add missing monitor.py source

 -- Muharem Hrnjadovic <mh@foldr3.com>  Tue, 23 Oct 2012 10:16:18 +0200

python-oq-engine (0.8.3-2) precise; urgency=low

  * Use arch-independent JAVA_HOME env. variable values (LP: #1069804)

 -- Muharem Hrnjadovic <mh@foldr3.com>  Mon, 22 Oct 2012 15:30:39 +0200

python-oq-engine (0.8.3-1) precise; urgency=low

  * upstream release

 -- Muharem Hrnjadovic <mh@foldr3.com>  Fri, 19 Oct 2012 19:53:00 +0200

python-oq-engine (0.8.2-5) precise; urgency=low

  * Make sure the vs30_type param is capitalized (LP: #1050792)

 -- Muharem Hrnjadovic <mh@foldr3.com>  Fri, 21 Sep 2012 12:01:34 +0200

python-oq-engine (0.8.2-4) precise; urgency=low

  * fix JAVA_HOME value so it works in ubuntu 12.04 LTS (LP: #1051941)

 -- Muharem Hrnjadovic <mh@foldr3.com>  Mon, 17 Sep 2012 14:52:12 +0200

python-oq-engine (0.8.2-3) precise; urgency=low

  * Insured loss probabilistic event based calculator (LP: #1045318)

 -- Muharem Hrnjadovic <mh@foldr3.com>  Wed, 05 Sep 2012 09:22:36 +0200

python-oq-engine (0.8.2-2) precise; urgency=low

  * remove namespace/module ambiguity

 -- Muharem Hrnjadovic <mh@foldr3.com>  Tue, 04 Sep 2012 17:08:17 +0200

python-oq-engine (0.8.2-1) precise; urgency=low

  * Upstream release (LP: #1045214)

 -- Muharem Hrnjadovic <mh@foldr3.com>  Tue, 04 Sep 2012 08:52:53 +0200

python-oq-engine (0.8.1-5) precise; urgency=low

  * rm threaded serialization patch (since it increases overall run time)

 -- Muharem Hrnjadovic <mh@foldr3.com>  Wed, 25 Jul 2012 17:01:32 +0200

python-oq-engine (0.8.1-4) precise; urgency=low

  * Try threaded serialization in order to fix performance regression
    (LP: #1027874)

 -- Muharem Hrnjadovic <mh@foldr3.com>  Mon, 23 Jul 2012 13:21:32 +0200

python-oq-engine (0.8.1-3) precise; urgency=low

  * Fix import exception when DJANGO_SETTINGS_MODULE is not set (LP: #1027776)

 -- Muharem Hrnjadovic <mh@foldr3.com>  Mon, 23 Jul 2012 09:08:01 +0200

python-oq-engine (0.8.1-2) precise; urgency=low

  * Fix for region discretization bug (LP: #1027041)

 -- Muharem Hrnjadovic <mh@foldr3.com>  Sun, 22 Jul 2012 10:12:25 +0200

python-oq-engine (0.8.1-1) precise; urgency=low

  * new upstream release (LP: #1027030)

 -- Muharem Hrnjadovic <mh@foldr3.com>  Fri, 20 Jul 2012 15:06:18 +0200

python-oq-engine (0.7.0-4) precise; urgency=low

  * fix typo in oq_restart script (LP: #994565)

 -- Muharem Hrnjadovic <mh@foldr3.com>  Fri, 04 May 2012 15:01:54 +0200

python-oq-engine (0.7.0-3) precise; urgency=low

  * Correct the version displayed by OpenQuake (on demand).

 -- Muharem Hrnjadovic <mh@foldr3.com>  Fri, 04 May 2012 08:20:18 +0200

python-oq-engine (0.7.0-2) oneiric; urgency=low

  * Fix bug in the classical PSHA calculator (LP: #984055)

 -- Muharem Hrnjadovic <mh@foldr3.com>  Wed, 02 May 2012 22:00:59 +0200

python-oq-engine (0.7.0-1) oneiric; urgency=low

  * Upstream release, rev. 0.7.0

 -- Muharem Hrnjadovic <mh@foldr3.com>  Wed, 02 May 2012 21:34:03 +0200

python-oq-engine (0.6.1-9) oneiric; urgency=low

  * Fix db router config for the oqmif schema (LP: #993256)

 -- Muharem Hrnjadovic <mh@foldr3.com>  Wed, 02 May 2012 15:23:40 +0200

python-oq-engine (0.6.1-8) oneiric; urgency=low

  * Re-apply fix for ERROR: role "oq_ged4gem" does not exist (LP: #968056)

 -- Muharem Hrnjadovic <mh@foldr3.com>  Wed, 02 May 2012 10:23:40 +0200

python-oq-engine (0.6.1-7) oneiric; urgency=low

  * delete obsolete .pyc files in /usr/openquake (LP: #984912)

 -- Muharem Hrnjadovic <mh@foldr3.com>  Thu, 19 Apr 2012 10:28:45 +0200

python-oq-engine (0.6.1-6) oneiric; urgency=low

  * Remove spurious 'oqmif' db user from settings.py (LP: #980769)

 -- Muharem Hrnjadovic <mh@foldr3.com>  Fri, 13 Apr 2012 14:35:54 +0200

python-oq-engine (0.6.1-5) oneiric; urgency=low

  * Pass the postgres port to the 'createlang' command as well.

 -- Muharem Hrnjadovic <mh@foldr3.com>  Fri, 13 Apr 2012 10:37:26 +0200

python-oq-engine (0.6.1-4) oneiric; urgency=low

  * Fix psql invocation.

 -- Muharem Hrnjadovic <mh@foldr3.com>  Fri, 13 Apr 2012 06:01:12 +0200

python-oq-engine (0.6.1-3) oneiric; urgency=low

  * Support machines with multiple postgres versions (LP: #979881)

 -- Muharem Hrnjadovic <mh@foldr3.com>  Fri, 13 Apr 2012 05:49:41 +0200

python-oq-engine (0.6.1-2) oneiric; urgency=low

  * Fix oq_restart_workers script so it uses the correct db table (oq_job)

 -- Muharem Hrnjadovic <mh@foldr3.com>  Wed, 04 Apr 2012 11:29:36 +0200

python-oq-engine (0.6.1-1) oneiric; urgency=low

  * OpenQuake 0.6.1 upstream release (LP: #971541)

 -- Muharem Hrnjadovic <mh@foldr3.com>  Tue, 03 Apr 2012 08:52:39 +0200

python-oq-engine (0.6.0-15) oneiric; urgency=low

  * Support machines with multiple postgres versions (LP: #979881)

 -- Muharem Hrnjadovic <mh@foldr3.com>  Thu, 12 Apr 2012 18:56:58 +0200

python-oq-engine (0.6.0-14) oneiric; urgency=low

  * Improved version string, post-installation actions

 -- Muharem Hrnjadovic <mh@foldr3.com>  Fri, 30 Mar 2012 17:21:40 +0200

python-oq-engine (0.6.0-13) oneiric; urgency=low

  * proper fix for GMF serialization problem (LP: #969014)

 -- Muharem Hrnjadovic <mh@foldr3.com>  Fri, 30 Mar 2012 15:14:41 +0200

python-oq-engine (0.6.0-12) oneiric; urgency=low

  * Fix GMF serialization in the hazard event based calculator (LP: #969014)

 -- Muharem Hrnjadovic <mh@foldr3.com>  Fri, 30 Mar 2012 12:15:44 +0200

python-oq-engine (0.6.0-11) oneiric; urgency=low

  * Fix ERROR: role "oq_ged4gem" does not exist (LP: #968056)

 -- Muharem Hrnjadovic <mh@foldr3.com>  Thu, 29 Mar 2012 10:44:23 +0200

python-oq-engine (0.6.0-10) oneiric; urgency=low

  * Fix BaseHazardCalculator, so self.calc gets initialized.

 -- Muharem Hrnjadovic <mh@foldr3.com>  Fri, 23 Mar 2012 07:20:47 +0100

python-oq-engine (0.6.0-9) oneiric; urgency=low

  * Turn off accidental worker-side logic tree processing (LP: #962788)

 -- Muharem Hrnjadovic <mh@foldr3.com>  Fri, 23 Mar 2012 06:27:36 +0100

python-oq-engine (0.6.0-8) oneiric; urgency=low

  * Package tested and ready for deployment.

 -- Muharem Hrnjadovic <mh@foldr3.com>  Tue, 20 Mar 2012 15:54:31 +0100

python-oq-engine (0.6.0-7) oneiric; urgency=low

  * All demos pass, rebuild this package

 -- Muharem Hrnjadovic <mh@foldr3.com>  Wed, 07 Mar 2012 18:12:26 +0100

python-oq-engine (0.6.0-6) oneiric; urgency=low

  * Another db user fix

 -- Muharem Hrnjadovic <mh@foldr3.com>  Wed, 07 Mar 2012 17:18:31 +0100

python-oq-engine (0.6.0-5) oneiric; urgency=low

  * Fix database users

 -- Muharem Hrnjadovic <mh@foldr3.com>  Wed, 07 Mar 2012 16:39:49 +0100

python-oq-engine (0.6.0-4) oneiric; urgency=low

  * Fix distro series

 -- Muharem Hrnjadovic <mh@foldr3.com>  Wed, 07 Mar 2012 09:25:57 +0100

python-oq-engine (0.6.0-3) precise; urgency=low

  * Added license file

 -- Muharem Hrnjadovic <mh@foldr3.com>  Wed, 07 Mar 2012 08:35:12 +0100

python-oq-engine (0.6.0-2) oneiric; urgency=low

  * added sample celeryconfig.py file

 -- Muharem Hrnjadovic <mh@foldr3.com>  Mon, 05 Mar 2012 20:07:23 +0100

python-oq-engine (0.6.0-1) oneiric; urgency=low

  * OpenQuake rev. 0.6.0 upstream release (LP: #946879)
  * add postgresql-plpython-9.1 dependency (LP: #929429)

 -- Muharem Hrnjadovic <mh@foldr3.com>  Mon, 05 Mar 2012 11:05:22 +0100

python-oq-engine (0.5.1-2) oneiric; urgency=low

  * add postrm script (LP: #906613)

 -- Muharem Hrnjadovic <mh@foldr3.com>  Thu, 02 Feb 2012 13:00:06 +0100

python-oq-engine (0.5.1-1) oneiric; urgency=low

  * 0.5.1 upstream release (LP: #925339)

 -- Muharem Hrnjadovic <mh@foldr3.com>  Thu, 02 Feb 2012 10:11:58 +0100

python-oq-engine (0.5.0-9) oneiric; urgency=low

  * Fix error resulting from backporting code.

 -- Muharem Hrnjadovic <mh@foldr3.com>  Wed, 25 Jan 2012 16:27:49 +0100

python-oq-engine (0.5.0-8) oneiric; urgency=low

  * Fix hazard map serialization failure (LP: #921604)

 -- Muharem Hrnjadovic <mh@foldr3.com>  Wed, 25 Jan 2012 16:06:54 +0100

python-oq-engine (0.5.0-7) oneiric; urgency=low

  * Remove one last 'sudo' from db setup script

 -- Muharem Hrnjadovic <mh@foldr3.com>  Wed, 25 Jan 2012 12:17:35 +0100

python-oq-engine (0.5.0-6) oneiric; urgency=low

  * NRML files are written only once (LP: #914614)
  * optimize parallel results collection (LP: #914613)
  * fix "current realization" progress counter value (LP: #914477)

 -- Muharem Hrnjadovic <mh@foldr3.com>  Thu, 19 Jan 2012 15:16:51 +0100

python-oq-engine (0.5.0-5) oneiric; urgency=low

  * Revert to the usual database user names.

 -- Muharem Hrnjadovic <mh@foldr3.com>  Tue, 10 Jan 2012 10:49:49 +0100

python-oq-engine (0.5.0-4) oneiric; urgency=low

  * Remove "sudo" from db setup script (LP: #914139)

 -- Muharem Hrnjadovic <mh@foldr3.com>  Tue, 10 Jan 2012 08:18:14 +0100

python-oq-engine (0.5.0-3) oneiric; urgency=low

  * Fix demo files.

 -- Muharem Hrnjadovic <mh@foldr3.com>  Mon, 09 Jan 2012 21:10:08 +0100

python-oq-engine (0.5.0-2) oneiric; urgency=low

  * Calculation and serialization are to be carried out in parallel
    (LP: #910985)

 -- Muharem Hrnjadovic <mh@foldr3.com>  Mon, 09 Jan 2012 15:53:05 +0100

python-oq-engine (0.5.0-1) oneiric; urgency=low

  * Prepare rel. 0.5.0 of python-oq-engine (LP: #913540)
  * set JAVA_HOME for celeryd (LP: #911697)

 -- Muharem Hrnjadovic <mh@foldr3.com>  Mon, 09 Jan 2012 07:15:31 +0100

python-oq-engine (0.4.6-11) oneiric; urgency=low

  * Facilitate java-side kvs connection caching
    (LP: #894261, #907760, #907993).

 -- Muharem Hrnjadovic <mh@foldr3.com>  Mon, 02 Jan 2012 13:42:42 +0100

python-oq-engine (0.4.6-10) oneiric; urgency=low

  * Only use one amqp log handler per celery worker (LP: #907360).

 -- Muharem Hrnjadovic <mh@foldr3.com>  Mon, 02 Jan 2012 13:10:50 +0100

python-oq-engine (0.4.6-9) oneiric; urgency=low

  * add a debian/preinst script that makes sure we have no garbage
    from previous package installation lying around (LP: #906613).

 -- Muharem Hrnjadovic <mh@foldr3.com>  Tue, 20 Dec 2011 10:43:12 +0100

python-oq-engine (0.4.6-8) oneiric; urgency=low

  * Repackage 0.4.6-6 (no asynchronous classical PSHA code)
    for oneiric (also fix the postgres-9.1 issues).

 -- Muharem Hrnjadovic <mh@foldr3.com>  Fri, 16 Dec 2011 11:34:47 +0100

python-oq-engine (0.4.6-6) oneiric; urgency=low

  * Make sure /var/lib/openquake/disagg-results exists and has an
    appropriate owner and permissions (LP: #904659)

 -- Muharem Hrnjadovic <mh@foldr3.com>  Thu, 15 Dec 2011 12:26:28 +0100

python-oq-engine (0.4.6-5) natty; urgency=low

  * Make sure the demos that were broken in 0.4.6 are not installed
    (LP: #901112)

 -- Muharem Hrnjadovic <mh@foldr3.com>  Fri, 09 Dec 2011 16:40:50 +0100

python-oq-engine (0.4.6-4) natty; urgency=low

  * Tolerate the failure of chown and/or chmod on /var/lib/openquake
    (LP: #902083)

 -- Muharem Hrnjadovic <mh@foldr3.com>  Fri, 09 Dec 2011 10:38:46 +0100

python-oq-engine (0.4.6-3) natty; urgency=low

  * Remove UHS changes in order to fix python-java-bridge failures
    (LP: #900617)

 -- Muharem Hrnjadovic <mh@foldr3.com>  Fri, 09 Dec 2011 07:51:19 +0100

python-oq-engine (0.4.6-2) oneiric; urgency=low

  * Add missing dependency, python-h5py (LP: #900300)

 -- Muharem Hrnjadovic <mh@foldr3.com>  Mon, 05 Dec 2011 15:09:37 +0100

python-oq-engine (0.4.6-1) oneiric; urgency=low

  * Upstream release (LP: #898634)
  * Make postgres dependencies less version dependent (LP: #898622)

 -- Muharem Hrnjadovic <mh@foldr3.com>  Mon, 05 Dec 2011 10:51:46 +0100

python-oq-engine (0.4.4-19) oneiric; urgency=low

  * Functions called from celery tasks should not make use of logic trees
    (LP: #880743)

 -- Muharem Hrnjadovic <mh@foldr3.com>  Mon, 24 Oct 2011 14:37:41 +0200

python-oq-engine (0.4.4-18) oneiric; urgency=low

  * Add python-setuptools as a python-oq-engine dependency (LP: #877915)

 -- Muharem Hrnjadovic <mh@foldr3.com>  Sun, 23 Oct 2011 18:29:41 +0200

python-oq-engine (0.4.4-17) oneiric; urgency=low

  * Refresh the demos and make sure the newest ones are always installed
    under /usr/openquake/demos

 -- Muharem Hrnjadovic <mh@foldr3.com>  Sun, 23 Oct 2011 18:12:59 +0200

python-oq-engine (0.4.4-16) oneiric; urgency=low

  * Remove superfluous OPENQUAKE_ROOT import.

 -- Muharem Hrnjadovic <mh@foldr3.com>  Sun, 23 Oct 2011 16:42:17 +0200

python-oq-engine (0.4.4-15) oneiric; urgency=low

  * Added the python code needed for the new logic tree implementation
    (LP: #879451)

 -- Muharem Hrnjadovic <mh@foldr3.com>  Sun, 23 Oct 2011 12:27:15 +0200

python-oq-engine (0.4.4-14) oneiric; urgency=low

  * leave exceptions raised by celery tasks alone (LP: #878736)

 -- Muharem Hrnjadovic <mh@foldr3.com>  Thu, 20 Oct 2011 12:30:50 +0200

python-oq-engine (0.4.4-13) oneiric; urgency=low

  * Avoid failures while reraising exceptions (LP: #877992)

 -- Muharem Hrnjadovic <mh@foldr3.com>  Wed, 19 Oct 2011 15:03:58 +0200

python-oq-engine (0.4.4-12) natty; urgency=low

  * Impose upper limit on JVM memory usage (LP: #821002)

 -- Muharem Hrnjadovic <mh@foldr3.com>  Mon, 17 Oct 2011 17:35:40 +0200

python-oq-engine (0.4.4-11) oneiric; urgency=low

  * add python-oq-engine_0.4.4.orig.tar.gz to upload

 -- Muharem Hrnjadovic <mh@foldr3.com>  Fri, 14 Oct 2011 11:57:11 +0200

python-oq-engine (0.4.4-10) oneiric; urgency=low

  * Ubuntu 11.10 upload.

 -- Muharem Hrnjadovic <mh@foldr3.com>  Fri, 14 Oct 2011 11:37:17 +0200

python-oq-engine (0.4.4-9) natty; urgency=low

  * 'new_in_this_release' files apply to latest upgrade (LP: #873205)

 -- Muharem Hrnjadovic <mh@foldr3.com>  Thu, 13 Oct 2011 10:36:04 +0200

python-oq-engine (0.4.4-8) natty; urgency=low

  * Make sure all demo files are unzipped (LP: #872816)

 -- Muharem Hrnjadovic <mh@foldr3.com>  Thu, 13 Oct 2011 10:17:08 +0200

python-oq-engine (0.4.4-7) natty; urgency=low

  * More robust detection of the 'openquake' system group (LP #872814)

 -- Muharem Hrnjadovic <mh@foldr3.com>  Wed, 12 Oct 2011 14:37:40 +0200

python-oq-engine (0.4.4-6) natty; urgency=low

  * make the demo files writable by owner *and* group.

 -- Muharem Hrnjadovic <mh@foldr3.com>  Tue, 11 Oct 2011 16:09:51 +0200

python-oq-engine (0.4.4-5) natty; urgency=low

  * Remove unneeded database users (LP #872277)
  * fix smoketests (add DEPTHTO1PT0KMPERSEC, VS30_TYPE parameter defaults)

 -- Muharem Hrnjadovic <mh@foldr3.com>  Tue, 11 Oct 2011 15:48:20 +0200

python-oq-engine (0.4.4-4) natty; urgency=low

  * turn off -x flag in debian/postinst
  * unzip the example files in /usr/openquake/demos

 -- Muharem Hrnjadovic <mh@foldr3.com>  Tue, 11 Oct 2011 14:55:30 +0200

python-oq-engine (0.4.4-3) natty; urgency=low

  * fix lintian warning

 -- Muharem Hrnjadovic <mh@foldr3.com>  Tue, 11 Oct 2011 14:26:25 +0200

python-oq-engine (0.4.4-2) natty; urgency=low

  * Use dh_installexamples to include the smoketests in the package.

 -- Muharem Hrnjadovic <mh@foldr3.com>  Tue, 11 Oct 2011 12:23:06 +0200

python-oq-engine (0.4.4-1) natty; urgency=low

  * fix permissions for config files in /etc/openquake (LP #850766)
  * be more intelligent about pg_hba.conf files (LP #848579)
  * add smoke tests to the package (LP #810982)

 -- Muharem Hrnjadovic <mh@foldr3.com>  Tue, 11 Oct 2011 11:47:30 +0200

python-oq-engine (0.4.3-21) natty; urgency=low

  * Remove unneeded dependency on fabric (LP: #852004)

 -- Muharem Hrnjadovic <mh@foldr3.com>  Fri, 16 Sep 2011 20:47:49 +0000

python-oq-engine (0.4.3-20) natty; urgency=low

  * Shut down celery prior to restarting postgres and setting up the database
    (LP: #846388)

 -- Muharem Hrnjadovic <mh@foldr3.com>  Sat, 10 Sep 2011 19:47:56 +0200

python-oq-engine (0.4.3-19) natty; urgency=low

  * Close all db connections in order to prevent package upgrade failures
   (LP: 846279)

 -- Muharem Hrnjadovic <mh@foldr3.com>  Sat, 10 Sep 2011 09:37:34 +0200

python-oq-engine (0.4.3-18) natty; urgency=low

  * declare the "include_defaults" flag in the openquake script (LP: #845994)

 -- Muharem Hrnjadovic <mh@foldr3.com>  Fri, 09 Sep 2011 22:38:40 +0200

python-oq-engine (0.4.3-17) natty; urgency=low

  * package the correct software revision (LP: #845583)

 -- Muharem Hrnjadovic <mh@foldr3.com>  Fri, 09 Sep 2011 15:00:05 +0200

python-oq-engine (0.4.3-16) natty; urgency=low

  * Add all required db users to pg_hba.conf (LP: #845461)

 -- Muharem Hrnjadovic <mh@foldr3.com>  Fri, 09 Sep 2011 11:25:41 +0200

python-oq-engine (0.4.3-15) natty; urgency=low

  * Remove obsolete dependency on python-geoalchemy (LP: #845439)

 -- Muharem Hrnjadovic <mh@foldr3.com>  Fri, 09 Sep 2011 10:25:25 +0200

python-oq-engine (0.4.3-14) natty; urgency=low

  * turn off 'set -x' in debian/postinst

 -- Muharem Hrnjadovic <mh@foldr3.com>  Fri, 09 Sep 2011 07:18:34 +0200

python-oq-engine (0.4.3-13) natty; urgency=low

  * Better detection of postgresql-8.4

 -- Muharem Hrnjadovic <mh@foldr3.com>  Fri, 09 Sep 2011 07:16:11 +0200

python-oq-engine (0.4.3-12) natty; urgency=low

  * detect the absence of the rabbitmq and postgres services and refrain
    from the corresponding initialization actions  (LP: #845344)

 -- Muharem Hrnjadovic <mh@foldr3.com>  Fri, 09 Sep 2011 06:47:32 +0200

python-oq-engine (0.4.3-11) natty; urgency=low

  * Fix logging sink configuration file and location.

 -- Muharem Hrnjadovic <mh@foldr3.com>  Wed, 07 Sep 2011 14:31:51 +0200

python-oq-engine (0.4.3-10) natty; urgency=low

  * Fix database user/permissions for admin schema.

 -- Muharem Hrnjadovic <mh@foldr3.com>  Wed, 07 Sep 2011 14:07:30 +0200

python-oq-engine (0.4.3-9) natty; urgency=low

  * turn off 'set -x' in debian/postinst

 -- Muharem Hrnjadovic <mh@foldr3.com>  Tue, 06 Sep 2011 17:44:37 +0200

python-oq-engine (0.4.3-8) natty; urgency=low

  * Fixed database (user) setup and general breakage (LP: #842472)

 -- Muharem Hrnjadovic <mh@foldr3.com>  Tue, 06 Sep 2011 17:42:51 +0200

python-oq-engine (0.4.3-7) natty; urgency=low

  * Fix database (user) setup (LP: #842472)
  * Copy configuration file to /etc/openquake (LP: #842468)

 -- Muharem Hrnjadovic <mh@foldr3.com>  Tue, 06 Sep 2011 15:34:17 +0200

python-oq-engine (0.4.3-6) natty; urgency=low

  * Delay the import of openquake.engine.job to allow the user to see the version
    and/or help without errors (LP: #842604)

 -- Muharem Hrnjadovic <mh@foldr3.com>  Tue, 06 Sep 2011 14:37:06 +0200

python-oq-engine (0.4.3-5) natty; urgency=low

  * Copy configuration file to /usr/openquake (LP: #842468)

 -- Muharem Hrnjadovic <mh@foldr3.com>  Tue, 06 Sep 2011 11:45:55 +0200

python-oq-engine (0.4.3-4) natty; urgency=low

  * Fix 'Architecture' field in debian/control.

 -- Muharem Hrnjadovic <mh@foldr3.com>  Mon, 05 Sep 2011 21:35:10 +0200

python-oq-engine (0.4.3-3) natty; urgency=low

  * Add Django as a dependency (LP: #830974)

 -- Muharem Hrnjadovic <mh@foldr3.com>  Mon, 05 Sep 2011 21:33:01 +0200

python-oq-engine (0.4.3-2) natty; urgency=low

  * Make db error detection smarter (LP: #819710)

 -- Muharem Hrnjadovic <mh@foldr3.com>  Mon, 05 Sep 2011 21:30:16 +0200

python-oq-engine (0.4.3-1) natty; urgency=low

  * Upstream release (LP: #839424)

 -- Muharem Hrnjadovic <mh@foldr3.com>  Mon, 05 Sep 2011 18:13:42 +0200

python-oq-engine (0.4.1-12) natty; urgency=low

  * Better error detection for schema creation output (LP #819710)
  * Remove unneeded python-guppy dependency (LP #826487)

 -- Muharem Hrnjadovic <mh@foldr3.com>  Mon, 15 Aug 2011 03:16:43 +0200

python-oq-engine (0.4.1-11) natty; urgency=low

  * Add the cache garbage collector script (LP #817541)

 -- Muharem Hrnjadovic <mh@foldr3.com>  Thu, 28 Jul 2011 16:56:33 +0200

python-oq-engine (0.4.1-10) natty; urgency=low

  * The name of the default db should be 'openquake'

 -- Muharem Hrnjadovic <mh@foldr3.com>  Tue, 26 Jul 2011 15:47:18 +0200

python-oq-engine (0.4.1-9) natty; urgency=low

  * postgresql reload after pg_hba.conf modification was missing

 -- Muharem Hrnjadovic <mh@foldr3.com>  Tue, 26 Jul 2011 15:28:52 +0200

python-oq-engine (0.4.1-8) natty; urgency=low

  * log4j.properties needs to live in the openquake source code tree
    (LP #816397)

 -- Muharem Hrnjadovic <mh@foldr3.com>  Tue, 26 Jul 2011 14:52:20 +0200

python-oq-engine (0.4.1-7) natty; urgency=low

  * Fix obsolete celeryconfig.py file.

 -- Muharem Hrnjadovic <mh@foldr3.com>  Tue, 26 Jul 2011 14:24:25 +0200

python-oq-engine (0.4.1-6) natty; urgency=low

  * Move xml schemas to the openquake source code tree (LP #816375)

 -- Muharem Hrnjadovic <mh@foldr3.com>  Tue, 26 Jul 2011 13:52:56 +0200

python-oq-engine (0.4.1-5) natty; urgency=low

  * Fix mistake in postinst (db init output in now redirected correctly)

 -- Muharem Hrnjadovic <mh@foldr3.com>  Tue, 26 Jul 2011 12:16:20 +0200

python-oq-engine (0.4.1-4) natty; urgency=low

  * database initialisation is now checked for errors

 -- Muharem Hrnjadovic <mh@foldr3.com>  Tue, 26 Jul 2011 11:25:18 +0200

python-oq-engine (0.4.1-3) natty; urgency=low

  * when invoked from postinst the sudo commands in the create_oq_schema
    script break it (since the latter is run by the postgres user)

 -- Muharem Hrnjadovic <mh@foldr3.com>  Tue, 26 Jul 2011 07:58:31 +0200

python-oq-engine (0.4.1-2) natty; urgency=low

  * get_uiapi_writer_session() has defaults (LP #815912)
  * moved the db-rooted source code tree under openquake (LP #816232)

 -- Muharem Hrnjadovic <mh@foldr3.com>  Tue, 26 Jul 2011 06:35:03 +0200

python-oq-engine (0.4.1-1) natty; urgency=low

  * OpenQuake 0.4.1 release
  * add postgresql-8.4 as a recommended package (LP #810953)
  * configure the OpenQuake database if postgres is installed (LP #810955)
  * add dependencies (LP #813961)
  * add the sticky bit to /usr/openquake (LP #810985)

 -- Muharem Hrnjadovic <mh@foldr3.com>  Thu, 21 Jul 2011 11:48:36 +0200

python-oq-engine (0.3.9-6) natty; urgency=low

  * The rabbitmq-server and redis-server packages should be merely recommended
    since we may want to install the openquake package on worker machines but
    deploy the two daemons in question elsewhere.

 -- Muharem Hrnjadovic <mh@foldr3.com>  Tue, 14 Jun 2011 20:12:50 +0200

python-oq-engine (0.3.9-5) natty; urgency=low

  * The number of celery tasks is based on the number of CPUs/cores
    (when the HAZARD_TASKS parameter is not set).

 -- Muharem Hrnjadovic <mh@foldr3.com>  Thu, 09 Jun 2011 15:15:54 +0200

python-oq-engine (0.3.9-4) natty; urgency=low

  * Create /usr/openquake in postinst

 -- Muharem Hrnjadovic <mh@foldr3.com>  Tue, 07 Jun 2011 16:43:24 +0200

python-oq-engine (0.3.9-3) natty; urgency=low

  * Added java-oq dependency

 -- Muharem Hrnjadovic <mh@foldr3.com>  Tue, 07 Jun 2011 14:58:44 +0200

python-oq-engine (0.3.9-2) natty; urgency=low

  * Added the python-geoalchemy dependency.

 -- Muharem Hrnjadovic <mh@foldr3.com>  Tue, 07 Jun 2011 10:30:02 +0200

python-oq-engine (0.3.9-1) natty; urgency=low

  * Upstream OpenQuake python sources.

 -- Muharem Hrnjadovic <mh@foldr3.com>  Mon, 06 Jun 2011 11:42:24 +0200<|MERGE_RESOLUTION|>--- conflicted
+++ resolved
@@ -1,9 +1,6 @@
   [Michele Simionato]
-<<<<<<< HEAD
   * Now the ebrisk calculator supports the case of asset_correlation=1 too
-=======
   * Fixed excessive strictness when validating `consequenceFunction.id`
->>>>>>> 4aac50be
   * Added an `ucerf_rupture` calculator able to store seismic events and
     rupture data and reduced the data transfer
 
