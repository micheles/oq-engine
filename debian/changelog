  [Michele Simionato]
<<<<<<< HEAD
  * Made calc_hazard_curves parallelizable
=======
  * Moved the parallelization library of the engine into baselib
>>>>>>> 456550f1
  * Fixed a Python 3 issue in git_suffix
  * Added support for AccumDict of accumulators
  * Made the RtreeFilter pickleable
  * Made the FilteredSiteCollections serializable to HDF5

  [Daniele Viganò]
  * MANIFEST now includes all files, with any extension located in the
    tests folders. It is now possible to run tests from an installation
    made with packages

  [Ozkan Kale, Graeme Weatherill]
  * Implements the Kale et al. (2015) GMPE for Turkey and Iran

  [Michele Simionato]
  * Fixed a 32 bit issue when the FilteredSiteCollection

  [Marco Pagani]
  * Add the azimuth 'distance' parameter

  [Graeme Weatherill]
  * Modifies the Ry0 calculator for the planar rupture to avoid
    creating the Mesh

  [Michele Simionato]
  * Removed the rupture_site_filter from the calculators
  * Removed the speedups and optimized the distance calculations at the
    numpy level

python-oq-hazardlib (0.21.0-0~precise01) precise; urgency=low

  [Trevor Allen/Graeme Weatherill]
  * Adds Geological Survey of Canada magnitude scaling relations for offshore thrust earthquakes
  * Add site adjusted version of Zhao et al. (2006) for application in Cascadia

  [Jonathan Griffin/Graeme Weatherill]
  * Adds Leonard (2014) magnitude-area scaling relation
  * Cleanup of scaling relation test code, removes fragile tests of the get_available_scalerel function

  [Michele Simionato]
  * Extended the RtreeFilter to work on all sources; removed the Tile class
  * Introduced an optional RtreeFilter for fast filtering of the sites by
    point sources, based on the source bounding box

  [Graeme Weatherill]
  * Adds/Modifies Ry0 and Rx calculator for multi-surface typology using the Generalized Coordinate System (GC2)
  * Implements the European GMPE of Kotha et al. (2016), the SaRotD100 GMPE of Hong & Goda (2007) and the Arias Intensity GMPE of Trvasarou et al. (2003)

  [Michele Simionato]
  * The `SourceSitesFilter` is now used by default in `pmap_from_grp`
  * Added a simple argument parser in baselib
  * Replaced pydoc.locate with a call to importlib to work around a QGIS issue
  * Fixed the encode/decode functions in baselib.python3compat

  [Daniele Viganò]
  * Added Python 3 compatibility to speedups

  [Trevor Allen/Graeme Weatherill]
  * Adds Queen Charlotte strike slip magnitude scaling relation (WC1994_QCSS)

 -- Matteo Nastasi (GEM Foundation) <nastasi@openquake.org>  Fri, 14 Oct 2016 10:13:45 +0200

python-oq-hazardlib (0.20.0-0~precise01) precise; urgency=low

  [Yen-Shin Chen]
  * Fixed the rupture count in simple fault while multiple hypocenter locations or slip directions assigned.

  [Michele Simionato]
  * Fixed the serialization on HDF5 of dictionaries with keys containing slashes
  * Renamed Imtls -> DictArray
  * Removed the .id attribute from the Site class

  [Graeme Weatherill]
  * Updates coefficients to Montalva et al. GMPE and updates year to 2016

  [Michele Simionato]
  * Added a Tile class to filter efficiently point sources
  * Removed the function `hazard_curve.hazard_curves` that has been
    deprecated from November 2014
  * Fixed the string representation of GSIM instances: this solves a serious
    bug in the GMPETable
  * Removed the rupture_site_filter where it was not used

  [Daniele Viganò]
  * Added support for Ubuntu 16.04 (xenial) packages

  [Michele Simionato]
  * Major change to the GmfCalculator API

  [Matteo Nastasi]
  * Backport of libhdf5 and h5py for ubuntu 'precise' serie

  [Michele Simionato]
  * Added a PickleableSequence class to serialize Python objects on HDF5

  [Graeme Weatherill]
  * Fixes Z1.0 units bug in Abrahamson, Silva and Kamai (2014)
  * Added modifications to Zhao (2006) inslab GMPE and implements
    Atkinson (2008') - needed for 2014 US NSHMP

  [Michele Simionato]
  * Improved the validity check on the Intensity Measure Type
  * Showing the `calc_id` in Monitor instances string representation
  * Added a h5py.File subclass to manage the serialization of objects
    satisfying the HDF5 protocol used by the OpenQuake software
  * Added a LiteralAttrs class to serialize literal attributes on HDF5
  * Added to the Monitor the ability to send commands

 -- Matteo Nastasi (GEM Foundation) <nastasi@openquake.org>  Tue, 21 Jun 2016 13:10:35 +0200

python-oq-hazardlib (0.19.0-0~precise01) precise; urgency=low

  [Nick Ackerley]
  * Added Japan regionalization to GMPE of Atkinson & Boore (2003).

  [Michele Simionato]
  * Using 32 bit floats for the GMFs, instead of 64, to save memory

 -- Matteo Nastasi (GEM Foundation) <nastasi@openquake.org>  Wed, 02 Mar 2016 10:51:43 +0100

python-oq-hazardlib (0.18.0-0~precise01) precise; urgency=low

  [Yen-Shin Chen]
  * Fix a bug in ChiouYoungs2014NearFaultEffect

  [Daniele Viganò, Matteo Nastasi]
  * Updates Copyrights to 2016 and uniformize them

  [Michele Simionato]
  * SiteCollection instances are now serializable in HDF5 format

  [Graeme Weatherill]
  * Adds `arbitrary' magnitude frequency distribution
  * Adds version of NSHMP Western US (NGA West) GMPEs to calculated the
    weighted mean of the epistemic uncertainty adjustment factor

  [Nick Ackerley]
  * Added Japan regionalization to GMPE of Atkinson & Boore (2003).
  * Implemented GMPE of Kanno et al. (2006) for shallow and deep earthquakes.
  * Implemented GMPE of Raghukanth & Iyengar (2007) for stable continental
    regions of peninsular India.
  * Implemented GMPE of Nath (2012) for anomalous interface subduction in the
    intraplate margin of the Shillong plateau in India.
  * Implemented GMPE of Gupta (2010) for Indo-Burmese intraslab subduction.
  * Implemented GMPE of Sharma et al. (2009) for active shallow crust of
    Indian Himalayas.
  * Give more feedback in error messages on validation.

  [Michele Simionato]
  * Added a .weight property to sources, as well as a .num_ruptures attribute
  * The GMPETable now understands paths relative to a directory GMPE_DIR

  [Graeme Weatherill]
  * Implements Drouet (2015) GMPE for Brazil
  * Revises Montalva et al. (2015) GMPE (on author's advice)

  [Silvia Canessa]
  * Adds Dowrick and Rhoades 2005 GMPE

  [Michele Simionato]
  * Fixed the equality check for SiteCollections: now all of the parameters
    are compared, not only lons and lats.

  [Yen-Shin Chen]
  * Modified the hypocentre_patch_index method to obtain the best solution

 -- Matteo Nastasi (GEM Foundation) <nastasi@openquake.org>  Mon, 15 Feb 2016 11:27:19 +0100

python-oq-hazardlib (0.17.0-0~precise01) precise; urgency=low

  [Michele Simionato]
  * Avoided doing the rupture filtering twice
  * Optimized the case of multiple GSIMs by instantiating the
    ruptures/sites/distances contexts only once

 -- Matteo Nastasi (GEM Foundation) <nastasi@openquake.org>  Mon, 14 Dec 2015 09:46:06 +0100

python-oq-hazardlib (0.16.0-0~precise01) precise; urgency=low

  [Graeme Weatherill]
  * Adds methods for modifying the geometry configurations of the fault sources
  * Adds Allen, Wald and Worden (2012) Intensity Prediction Equation

  [Michele Simionato]
  * Refactored atkinson_boore_2003 classes to avoid unneeded instantiation

  [Matteo Nastasi]
  * Imposed version for python-h5py dependency, Ubuntu 12.04 will use
    backported version from GEM repository

  [Graeme Weatherill]
  * Adds Montalva et al. (2015) GMPE

  [Robin Gee]
  * Adds Tusa and Langer (2015) GMPE

 -- Matteo Nastasi (GEM Foundation) <nastasi@openquake.org>  Tue, 17 Nov 2015 10:31:52 +0100

python-oq-hazardlib (0.15.0-0~precise01) precise; urgency=low

  [Yen-Shin Chen]
  * Surface: fix bug for dipping fault in get_fault_patch_vertices method

  [Graeme Weatherill]
  * Adds support for GMPEs to be implemented in the form of HDF5 binary tables
  * Adds '__repr__' method to scalerel and MFD base classes

  [Michele Simionato]
  * Now hazardlib unofficially supports Python 3
  * Added support for python setup.py test

  [Graeme Weatherill]
  * Adds the 'upper' and 'lower' epistemic uncertainty corrections for the
    NGA West 2 GMPEs used in the 2014 US National Seismic Hazard Map
  
  [Michele Simionato]
  * Fixed the filtering of site IDs
  * hazardlib now requires h5py

  [Graeme Weatherill]
  * Adds Atkinson & Macias (2009) Subduction Interface GMPE

  [Yen-Shin Chen]
  * Rupture: fix bug in get_dppvalue

  [Graeme Weatherill]
  * Adds 'sample' method to PMF class

  [Matteo Nastasi]
  * Packaging system improvement

  [Yen-Shin Chen]
  * Rupture: adds 'rupture_slip_direction' slot
  * Simple fault: Adds 'hypo_list' and 'slip_list' slot
  * Adds 'rcdpp' slot to DistanceContext object
  * ParametricProbabilisticRupture: adds 'rupture_slip_direction' slot and get_dppvalue, get_cdppvalue method
  * Implements near fault effect- directivity adaptation of Chiou & Youngs 2014

 -- Matteo Nastasi (GEM Foundation) <nastasi@openquake.org>  Wed, 23 Sep 2015 14:28:50 +0200

python-oq-hazardlib (0.14.0-0~precise01) precise; urgency=low

  [Matteo Nastasi, Daniele Viganò]
  * Add binary package support for both Ubuntu 12.04 (Precise)
    and Ubuntu 14.04 (Trusty)

  [Michele Simionato]
  * Introduced a compact representation of the GMFs as a single array

  [Graeme Weatherill]
  * Implements Dost et al (2004) Induced Seismicity GMPE
  * Implements Atkinson (2015) Induced Seismicity GMPE
  * Adds new tectonic region type "Induced" to constants

  [Graeme Weatherill]
  * Adds 'hypo_loc' slot to RuptureContext object
  * Implements Abrahamson et al. (2015) BC Hydro GMPE
  * Adds backarc term to the Site and SiteCollection object

  [Marco Pagani]
  * Fixes a bug in the calculation of the hanging wall term of the Abrahamson
    et al. (2014)

  [Yen-Shin Chen]
  * Simple fault: added a method to finds the index of the fault patch including the hypocentre.
  * Base surface: fixes mesh input in get_hypo_location method
  * Near fault: implementing the Chiou & Spudich(2014) direcitivty model, the methods needed in the model.

  [Yen-Shin Chen]
  * Simple fault: added a method to retrieve the vertexes of a patch given its index
  * Base surface: added a method to get a set of point representing a resampled top edge

 -- Matteo Nastasi (GEM Foundation) <nastasi@openquake.org>  Thu, 07 May 2015 09:34:15 +0200

python-oq-hazardlib (0.13.1-0) precise; urgency=low

  [Graeme Weatherill]
  * Fixes area hypocentral depth bug

 -- Matteo Nastasi (GEM Foundation) <nastasi@openquake.org>  Mon, 02 Mar 2015 09:40:47 +0100

python-oq-hazardlib (0.13.0-0) precise; urgency=low

  [Marco Pagani]
  * Implements Ask2014 GMPE

  [Graeme Weatherill]
  * Implements Rietbrock et al (2013) GMPE

  [Yen-Shin Chen]
  * enable to change the hypocentre location.

  [Marco Pagani]
  * Gridsource added

  [Michele Simionato]
  * Added a test sensitive to the underlying distance libraries

  [Marco Pagani]
  * Ry0 support

  [Graeme Weatherill]
  * Implements Bindi et al (2014) GMPE

  [Laurentiu Danciu]
  * Implements Cf2008 for Swiss GMPE

  [Graeme Weatherill]
  * Implements Cauzzi et al (2014) GMPE
  * Implements PEER adaptation of Chiou & Youngs 2014

 -- Matteo Nastasi (GEM Foundation) <nastasi@openquake.org>  Wed, 25 Feb 2015 16:04:03 +0100

python-oq-hazardlib (0.12.1-0) precise; urgency=low

  * consistency in version management between debian/ubuntu package and
    library from git sources

 -- Matteo Nastasi (GEM Foundation) <nastasi@openquake.org>  Thu, 18 Dec 2014 15:02:40 +0100

python-oq-hazardlib (0.12.0-0) precise; urgency=low

  * Bugs fixed in 0.12.0 release: http://goo.gl/GjbF2r
  * Adds "set_mfd" function to modify Evenly Discretized MFD
  * Implements Campbell & Bozorgnia (2014) NGA-West 2 GMPE
  * Now ParametricProbabilisticRupture is unpickled correctly
  * Magnitude scaling for subduction, Strasser et al. (2010)
  * Added some utilities which are useful when implementing hazard
    calculators in commonlib
  * results in terms of g
  * Implements the Bindi et al. (2011) GMPE (Cleaned up implementation from
    Francesco Martinelli, INGV: https://github.com/gem/oq-hazardlib/pull/254)
  * Added to each source the optional attributes trt_model_id, weight, seed
  * Modify get_fault_vertices_3d in simple_fault.py and the test
  * Introduced the max_distance concept in the GeographicObjects class
  * Ef2013ch
  * This is making sure that the current CY2008 is not modified Small fixes to
    documentation Small fixes to documentation update utils_swiss_gmpe CY2008
    added a new class _swiss.py, pep8 pass ZH2006 - added a new
    class - zh2006_swiss CY2008Swiss - p8p fixes
    CY2008Swiss - adjusted single_sigma, upgrade of swiss_utils.py to cover
    these adjustments CY2008 adjusted, without test ZH2006Swiss - intendation
    error fixed ZH2006Swiss - minor fix -OQ ready ZH2006Swiss - minor fix -OQ
    ready ZH2006Swiss - single station sigma adjusted -OQ ready CY2008Swiss
    test and tables clean -up CY2008 extended and adjusted GMPE for use in the
    new Swiss Hazard Model [2014] ZH2006Swiss copyrights update ZH2006Swiss
    pep8 fixes ZH2006Swiss - embeded single-station logic-tree no pep8
    ZH2006Swiss - embeded single-station logic-tree no pep8
  * Cy2008ch
  * Zh2006ch
  * Implements Convertito et al. (2012) GMPE
  * Modifications of the Cauzzi and Faccioli (2008) for the Swiss Hazard model
  * Reverted the merge of the branch CF2008
  * Implements Boore, Stewart, Seyhan and Atkinson (2014) NGA-West 2 GMPE
  * Defines Swiss AB2010 to update std dev definiton
  * Cf2008
  * Changed the API of the GmfComputer
  * Fixed a link in a comment
  * add rst file for chiou_youngs_2014 GMPE
  * AkB2010 extended and adjusted for use in the new Swiss Hazard model [2014]
  * added Bradley 2013 GMPE
  * Make sure that context objects are not changed inside 'get_mean_and_stddevs'
  * Initial implementation of Chiou & Youngs (2014) GMPE
  * Initial implementation of Megawati & Pan (2010) GMPE
  * Adding get_fault_vertexes_3d in hazardlib/geo/surface/simple_fault.py
  * added NZ specific McVerry et al 2006 GMPE for Asc, SInter, SSlab and Volc
  * Implements Fukushima & Tanaka (1990) GMPE for PGA
  * Extend rup context
  * added validation mechanism to ComplexFaultSurface
  * Added a class to extract the closest object
  * added class method to construct planar surfaces from corner points
  * Support for nonparametric sources and a bit of cleanup
  * Add tox.ini config for easy test running
  * Implement corrections for Si & Midorikawa 1999 GMPE
  * imt.from_string now returns a ValueError and can be used as a validator
  * Rx investigation
  * Made the GmfComputer more debuggable
  * Provide a meaningful error message when a correlation model is provided
    together with a GMPE without inter/intra stddevs
  * extend SiteContext to accept also sites coordinates (lons and lats)
  * Add "contributors" file
  * Add test run instructions to README
  * Separates correlation model from distance calculation
  * Add a debug flag to enable set -x in packager.sh
  * Changed the GmfComputer to work with several GSIMs at the time
  * Solved a long standing bug with inconsistent unpickling of the IMTs
  * Introduce a GmfComputer class calling gsim.make_context only once
  * Cleanup of the filtering and removed unused code
  * replaced repi with rjb in Boore et al. 1993 GMPE
  * fixed bug in as1997 and re-arranged data to let the bug showing up
  * fixed sadigh 1997 GMPE when mag > 8.5
  * Abrahamson and Silva 1997 GMPE
  * Garcia et al. 2005 GMPE
  * Fixes the Lin 2009
  * Campbell and Bozorgnia 2003 GMPE
  * Climent94
  * Implements comprehensive Akkar et al. (2014) GMPE set
  * Added a SiteCollection.indices property
  * Deprecation mechanism for GSIM classes
  * Fix branch var to be compliant within the new CI git plugin
  * Light weight site collection
  * Updates Copyright to 2014
  * Fixed sphinx build
  * Magnitude conversion equation in Atkinson & Boore 1995 GMPE
  * Replaced the method mfd.get_min_mag with a method mfd.get_min_max_mag
  * fix-frankel
  * Optimize disagg
  * Expand the result of calc.gmf.ground_motion_fields only if a nontrivial
    filtering function is passed
  * Ceus gmpes
  * Implements the Douglas et al. (2013) GMPE (Stochastic)
  * fixed doc
  * Add the Tavakoli and Pezeshk (2005) GMPE
  * Youngs et al. 1997 for NSHMP 2008 US model
  * Added a dictionary pmf_map
  * Zhao et al. 2006 for NSHMP 2008 US model
  * Atkinson and Boore 2003 GMPEs
  * geomatrix 1993 GMPE for subduction intraslab
  * somerville et al. 2001 GMPE
  * Implement Silva et al. 2002 GMPE
  * Implement Atkinson and Boore 2006 GMPE for 2008 US model
  * Frankel et al. 1996 GMPE
  * Toro et. al. 1997 GMPE as needed for the 2008 NSHMP-US model
  * Campbell 2003 GMPE for 2008 US hazard model
  * Add to the SiteCollection an array of site ids
  * Simplified SiteCollection.expand
  * We must not lose the traceback of exceptions
  * Added the method get_surface_vertexes
  * Remove 'time span' from stochastic event set and disaggregation calculators
  * Fixed a few links for Sphinx
  * Implement Non Parametric source and generalized hazard curve calculator
  * fixed bug with rupture and distance parameters definition
  * Added a __repr__ to source objects
  * Implemented count_ruptures method
  * Boore Atkinson 2011
  * Atkinson and Boore 1995 GMPE for Canada Model
  * Modifications to Youngs et al. 1997 GMPE for 2010 Western Canada Model
  * Berge-Thierry et al. 2003 GMPE
  * Implement Boore, Joyner and Fumal 1993 GMPE for 2010 Western Canada Model
  * Make Rx Distance calculation working properly with complex geometries
  * Atkinson and Boore 1995 GMPE
  * Implements the Boore, Joyner & Fumal (1997) GMPE
  * Moved the tests inside the package
  * IMT objects are now pickleable
  * Fixes header in Lin (2009) doc
  * Added the RotD50 horizontal component
  * Implements Lin (2009) GMPE for Active Shallow Faults in Taiwan
  * Fix rupture-sites distance filtering for point and area sources
  * Fix rupture distance filtering in Point and Area Source
  * better documentation for Akkar Bommer 2010 GMPE
  * Undo a false optimization in the SiteCollection.
  * Magniture-Area scaling relationship to mimic point ruptures
  * Implements GMPE of Pezeshk et al (2011) for Eastern North America
  * Create abstract classes to represent scaling relationships with
    uncertainties
  * Implements Campbell & Bozorgnia (2008) GMPE
  * Somerville et al. 2009 GMPE for Australia Hazard Model
  * Allen 2012 GMPE for Australia Hazard Model
  * Compute ground motion fields given the epsilons in input
  * Add __version__ to package init [r=matley] [f=*trivial]
  * CEUS 2011 magnitude scaling relationship [r=larsbutler]
  * Simple fault surface: better error messages for checking mesh dimensions
  * Pickeable sources

 -- Matteo Nastasi (GEM Foundation) <nastasi@openquake.org>  Wed, 10 Dec 2014 11:17:03 +0100

python-oq-hazardlib (0.11.0-0) precise; urgency=low

  * refactor algorithm for calculating planar surface coordinates (LP: #1190569)
  * Akkar et al2013
  * Add an .id attribute to Site objects (LP: #1184603)
  * Utils to get available Area/Magnitude Scaling relationships (LP: #1180421)
  * Added source and ruptures filtering to stochastic_event_set_poissonian
    (LP: #1178571)
  * Calculators report source_id on failure (LP: #1174207)
  * fixed bug in creation of complex fault surface crossing IDL (LP: #1176066)
  * fixed bug in get_orthographic_projection (LP: #1175545)
  * removed unneeded loop over sources in disaggregation calculator
    (LP: #1174692)
  * included amplification factor in Si&Midorikawa 1999 GMPE
  * Si and Midorikawa 1999
  * Add 'type' attr to MFD and source classes (LP: #1045711)
  * Restrict ComplexFaultSourceSurface to not pathological cases (LP: #1154024)
  * Rename CharacteristicSource to CharacteristicFaultSource
  * Characteristic source
  * Multi Surface
  * Fix for an obscure 'cascading union' use case in RectangularMesh
    (LP: #1133447)
  * Rect mesh enclosing poly bug
  * fixed unstable behaviour of method geodetic.intervals_between
  * Correction to the disaggregation equation (LP: #1116262)
  * fixed bug in calculation of faulting style correction term

 -- Matteo Nastasi (GEM Foundation) <nastasi@openquake.org>  Mon, 24 Jun 2013 16:01:28 +0200

python-oq-hazardlib (0.10.0-0) precise; urgency=low

  * Rename of the package and namespace refactoring

 -- Matteo Nastasi (GEM Foundation) <nastasi@openquake.org>  Sat, 09 Feb 2013 08:44:20 +0100

python-oq-hazardlib (0.9.1-1) precise; urgency=low

  * Upstream release

 -- Muharem Hrnjadovic <mh@foldr3.com>  Fri, 19 Oct 2012 09:13:25 +0200

python-oq-hazardlib (0.9-3) precise; urgency=low

  * Make sure the check_gsim.py module is included in the package

 -- Muharem Hrnjadovic <mh@foldr3.com>  Thu, 13 Sep 2012 09:25:39 +0200

python-oq-hazardlib (0.9-2) precise; urgency=low

  * switch architecture to "any" (due to C extension modules)

 -- Muharem Hrnjadovic <mh@foldr3.com>  Tue, 11 Sep 2012 12:12:34 +0200

python-oq-hazardlib (0.9-1) precise; urgency=low

  * Upstream release (LP: #1045213)

 -- Muharem Hrnjadovic <mh@foldr3.com>  Tue, 11 Sep 2012 08:26:10 +0200

python-oq-hazardlib (0.8-1) precise; urgency=low

  * Upstream release

 -- Muharem Hrnjadovic <mh@foldr3.com>  Thu, 19 Jul 2012 16:27:39 +0200<|MERGE_RESOLUTION|>--- conflicted
+++ resolved
@@ -1,9 +1,6 @@
   [Michele Simionato]
-<<<<<<< HEAD
   * Made calc_hazard_curves parallelizable
-=======
   * Moved the parallelization library of the engine into baselib
->>>>>>> 456550f1
   * Fixed a Python 3 issue in git_suffix
   * Added support for AccumDict of accumulators
   * Made the RtreeFilter pickleable
