--- conflicted
+++ resolved
@@ -974,29 +974,19 @@
                       REGION_VERTEX=('0.0, 0.0, 0.0, 2.0, '
                                      '2.0, 2.0, 2.0, 0.0'),
                       REGION_GRID_SPACING='0.1')
-<<<<<<< HEAD
 
         the_job = helpers.create_job(params, job_id=self.job_id)
 
-=======
-
-        the_job = helpers.create_job(params, job_id=self.job_id)
-
->>>>>>> ff53ca05
         calculator = ClassicalPSHABasedMixin(the_job)
 
         Block.from_kvs(self.block_id)
         asset = {"taxonomy": "ID",
                  "assetID": 22.61,
                  "assetValue": 1,
-<<<<<<< HEAD
-                 "retrofittingCost": 123.45}
-=======
                  "retrofittingCost": 123.45,
                  'lat': 12.34,
                  'lon': 56.67}
 
->>>>>>> ff53ca05
         self._store_asset(asset, 10, 10)
 
         calculator.compute_risk(self.block_id)
