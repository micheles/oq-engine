--- conflicted
+++ resolved
@@ -119,26 +119,6 @@
             self.assertTrue(os.path.getsize(exported_file) > 0)
 
             #######
-<<<<<<< HEAD
-            # SESs:
-            ses_outputs = outputs.filter(output_type='ses')
-            self.assertEqual(2, len(ses_outputs))
-
-            exported_files = []
-            for ses_output in ses_outputs:
-                files = hazard.export(ses_output.id, target_dir)
-                exported_files.extend(files)
-
-            self.assertEqual(2, len(exported_files))
-
-            for f in exported_files:
-                self.assertTrue(os.path.exists(f))
-                self.assertTrue(os.path.isabs(f))
-                self.assertTrue(os.path.getsize(f) > 0)
-
-            #######
-=======
->>>>>>> 9ce67325
             # GMFs:
             gmf_outputs = outputs.filter(output_type='gmf')
             self.assertEqual(2, len(gmf_outputs))
