# -*- coding: utf-8 -*-
# vim: tabstop=4 shiftwidth=4 softtabstop=4
"""
Tasks in the risk engine include the following:

 * Input parsing
 * Various calculation steps
 * Output generation
"""

<<<<<<< HEAD
=======


>>>>>>> 63da7fee
from celery.decorators import task

from opengem.logs import HAZARD_LOG, RISK_LOG
from opengem.risk import engines
import opengem.output.risk
from opengem import shapes
from opengem.output import geotiff
from opengem import producer
from opengem.parser import exposure
from opengem.parser import vulnerability


from opengem import flags
from opengem import identifiers
from opengem import memcached
from opengem.risk import engines

FLAGS = flags.FLAGS

DEFAULT_conditional_loss_poe = 0.01

@task
def compute_risk(job_id, block_id, conditional_loss_poe=None, **kwargs):
    """This task computes risk for a block of sites. It requires to have
    pre-initialized in memcache:
     1) list of sites
     2) hazard curves
     3) exposure portfolio (=assets)
     4) vulnerability

    TODO(fab): make conditional_loss_poe (set of probabilities of exceedance
    for which the loss computation is done) a list of floats, and read it from
    the job configuration.
    """

    logger = compute_risk.get_logger(**kwargs)

    if conditional_loss_poe is None:
        conditional_loss_poe = DEFAULT_conditional_loss_poe

    # start up memcache client
    memcache_client = memcached.get_client(binary=False)

    # load risk engine, make it use memcache
    # uses hazard, exposure from memcache
    risk_engine = engines.ClassicalPSHABasedLossRatioCalculator(
            job_id, block_id, memcache_client)

    # loop over sites for this block
    # assumes that hazard, assets, and output risk grid are the same
    # (no nearest-neighbour search to find hazard)
    sites_list = memcached.get_sites_from_memcache(memcache_client,
                                                   job_id, block_id)

    logger.debug("sites list for this task w/ job_id %s, block_id %s:\n%s" % (
        job_id, block_id, sites_list))

    for (gridpoint, site) in sites_list:

        logger.debug("processing gridpoint %s, site %s" % (gridpoint, site))
        loss_ratio_curve = risk_engine.compute_loss_ratio_curve(gridpoint)

        if loss_ratio_curve is not None:

            # write to memcache: loss_ratio
            key = identifiers.generate_product_key(job_id,
                block_id, gridpoint, identifiers.LOSS_RATIO_CURVE_KEY_TOKEN)

            logger.debug("RESULT: loss ratio curve is %s, write to key %s" % (
                loss_ratio_curve, key))
            memcache_client.set(key, loss_ratio_curve)
            
            # compute loss curve
            loss_curve = risk_engine.compute_loss_curve(gridpoint, 
                                                        loss_ratio_curve)
            key = identifiers.generate_product_key(job_id, 
                block_id, gridpoint, identifiers.LOSS_CURVE_KEY_TOKEN)

            logger.debug("RESULT: loss curve is %s, write to key %s" % (
                loss_curve, key))
            memcache_client.set(key, loss_curve)
            
            # compute conditional loss
            loss_conditional = engines.compute_loss(loss_curve, 
                                                    conditional_loss_poe)
            key = identifiers.generate_product_key(job_id, 
                block_id, gridpoint, identifiers.CONDITIONAL_LOSS_KEY_TOKEN)

            logger.debug("RESULT: conditional loss is %s, write to key %s" % (
                loss_conditional, key))
            memcache_client.set(key, loss_conditional)

    # assembling final product needs to be done by jobber, collecting the
    # results from all tasks

<<<<<<< HEAD
    
=======
    return True
    
>>>>>>> 63da7fee
<|MERGE_RESOLUTION|>--- conflicted
+++ resolved
@@ -8,11 +8,7 @@
  * Output generation
 """
 
-<<<<<<< HEAD
-=======
 
-
->>>>>>> 63da7fee
 from celery.decorators import task
 
 from opengem.logs import HAZARD_LOG, RISK_LOG
@@ -108,9 +104,5 @@
     # assembling final product needs to be done by jobber, collecting the
     # results from all tasks
 
-<<<<<<< HEAD
-    
-=======
     return True
     
->>>>>>> 63da7fee
