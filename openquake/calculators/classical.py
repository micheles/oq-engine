--- conflicted
+++ resolved
@@ -266,16 +266,9 @@
             filter_distance=oq.filter_distance, reqv=oq.get_reqv(),
             collapse_factor=oq.collapse_factor, max_radius=oq.max_radius,
             pointsource_distance=oq.pointsource_distance,
-<<<<<<< HEAD
-            max_sites_disagg=oq.max_sites_disagg,
             shift_hypo=oq.shift_hypo,
-            task_duration=td, maxweight=maxweight)
-        logging.info(f'ruptures_per_task={maxweight}, '
-                     f'maxdist={maxdist} km, task_duration={td} s')
-=======
             task_multiplier=oq.task_multiplier,
             max_sites_disagg=oq.max_sites_disagg)
->>>>>>> 496708a8
         srcfilter = self.src_filter(self.datastore.tempname)
         if oq.calculation_mode == 'preclassical':
             f1 = f2 = preclassical
