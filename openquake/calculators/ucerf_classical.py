# -*- coding: utf-8 -*-
# vim: tabstop=4 shiftwidth=4 softtabstop=4
#
# Copyright (C) 2015-2017 GEM Foundation
#
# OpenQuake is free software: you can redistribute it and/or modify it
# under the terms of the GNU Affero General Public License as published
# by the Free Software Foundation, either version 3 of the License, or
# (at your option) any later version.
#
# OpenQuake is distributed in the hope that it will be useful,
# but WITHOUT ANY WARRANTY; without even the implied warranty of
# MERCHANTABILITY or FITNESS FOR A PARTICULAR PURPOSE.  See the
# GNU Affero General Public License for more details.
#
# You should have received a copy of the GNU Affero General Public License
# along with OpenQuake. If not, see <http://www.gnu.org/licenses/>.
import os
import copy
import time
import logging
import functools
from datetime import datetime
import numpy

from openquake.baselib.performance import Monitor
from openquake.baselib.general import DictArray, AccumDict
from openquake.baselib import parallel
from openquake.hazardlib.probability_map import ProbabilityMap
from openquake.hazardlib.calc.hazard_curve import pmap_from_grp, poe_map
from openquake.hazardlib.calc.filters import SourceFilter
from openquake.hazardlib.gsim.base import ContextMaker
from openquake.hazardlib import valid, nrml
from openquake.commonlib import source, readinput, config
from openquake.hazardlib.sourceconverter import SourceConverter

from openquake.calculators import base, classical
from openquake.calculators.ucerf_event_based import (
    UCERFControl, DEFAULT_TRT, UcerfSource)
# FIXME: the counting of effective ruptures has to be revised completely


def convert_UCERFSource(self, node):
    """
    Converts the Ucerf Source node into an SES Control object
    """
    dirname = os.path.dirname(self.fname)  # where the source_model_file is
    source_file = os.path.join(dirname, node["filename"])
    if "startDate" in node.attrib and "investigationTime" in node.attrib:
        # Is a time-dependent model - even if rates were originally
        # poissonian
        # Verify that the source time span is the same as the TOM time span
        inv_time = float(node["investigationTime"])
        if inv_time != self.tom.time_span:
            raise ValueError("Source investigation time (%s) is not "
                             "equal to configuration investigation time "
                             "(%s)" % (inv_time, self.tom.time_span))
        start_date = datetime.strptime(node["startDate"], "%d/%m/%Y")
    else:
        start_date = None
    return UCERFControl(
        source_file,
        node["id"],
        self.tom.time_span,
        start_date,
        float(node["minMag"]),
        npd=self.convert_npdist(node),
        hdd=self.convert_hpdist(node),
        aspect=~node.ruptAspectRatio,
        upper_seismogenic_depth=~node.pointGeometry.upperSeismoDepth,
        lower_seismogenic_depth=~node.pointGeometry.lowerSeismoDepth,
        msr=valid.SCALEREL[~node.magScaleRel](),
        mesh_spacing=self.rupture_mesh_spacing,
        trt=node["tectonicRegion"])
SourceConverter.convert_UCERFSource = convert_UCERFSource


def _hazard_curves_per_rupture_subset(
        rupset_idx, ucerf_source, sites, imtls, cmaker,
        truncation_level=None, monitor=Monitor()):
    """
    Calculates the probabilities of exceedence from a set of rupture indices
    """
    imtls = DictArray(imtls)
    ctx_mon = monitor('making contexts', measuremem=False)
    pne_mon = monitor('computing poes', measuremem=False)
    pmap = ProbabilityMap(len(imtls.array), len(cmaker.gsims))
    pmap.calc_times = []
    pmap.grp_id = ucerf_source.src_group_id
    nsites = len(sites)
    ucerf_source.rupset_idx = rupset_idx
    ucerf_source.num_ruptures = len(rupset_idx)
    pmap.eff_ruptures = {pmap.grp_id: ucerf_source.num_ruptures}
    # NB: the effective ruptures can be less, some may have zero probability
    t0 = time.time()
    upmap = poe_map(ucerf_source, sites, imtls, cmaker,
                    truncation_level, ctx_mon, pne_mon)
    pmap |= upmap
    pmap.calc_times.append(
        (ucerf_source.source_id, nsites, time.time() - t0))
    return pmap


def ucerf_classical_hazard_by_rupture_set(
        rupset_idx, ucerf_source, src_filter, gsims, monitor):
    """
    :param rupset_idx:
        indices of the rupture sets
    :param ucerf_source:
        an object taking the place of a source for UCERF
    :param src_filter:
        a source filter returning the sites affected by the source
    :param gsims:
        a list of GSIMs
    :param monitor:
        a monitor instance
    :returns:
        a ProbabilityMap
    """
    truncation_level = monitor.oqparam.truncation_level
    imtls = monitor.oqparam.imtls
    max_dist = src_filter.integration_distance[DEFAULT_TRT]
    rupset_idx, s_sites = \
        ucerf_source.filter_sites_by_distance_from_rupture_set(
            rupset_idx, src_filter.sitecol, max_dist)
    if len(s_sites):
        ucerf_source.src_filter = src_filter  # so that .iter_ruptures() work
        cmaker = ContextMaker(gsims, max_dist)
        pm = _hazard_curves_per_rupture_subset(
            rupset_idx, ucerf_source, s_sites, imtls, cmaker,
            truncation_level, monitor=monitor)
    else:  # return an empty probability map
        pm = ProbabilityMap(len(imtls.array), len(gsims))
        pm.calc_times = []  # TODO: fix .calc_times
        pm.eff_ruptures = {ucerf_source.src_group_id: 0}
        pm.grp_id = ucerf_source.src_group_id
    return pm
ucerf_classical_hazard_by_rupture_set.shared_dir_on = config.SHARED_DIR_ON


def ucerf_classical_hazard_by_branch(ucerf_source, src_filter, gsims, monitor):
    """
    :param ucerf_source:
        a source-like object for the UCERF model
    :param src_filter:
        a filter returning the sites affected by the source
    :param gsims:
        a list of GSIMs
    :param monitor:
        a monitor instance
    :returns:
        a ProbabilityMap
    """
    truncation_level = monitor.oqparam.truncation_level
    imtls = monitor.oqparam.imtls
    # Two step process here - the first generates the hazard curves from
    # the rupture sets
    # Apply the initial rupture to site filtering
    rupset_idx = numpy.arange(ucerf_source.num_ruptures)
    pm = ucerf_classical_hazard_by_rupture_set(
        rupset_idx, ucerf_source, src_filter, gsims, monitor)
    logging.info('Branch %s', ucerf_source.source_id)
    # Get the background point sources
    background_sids = ucerf_source.get_background_sids(src_filter)
    bckgnd_sources = ucerf_source.get_background_sources(background_sids)
    if bckgnd_sources:
        bckgnd_sources[0].src_group_id = ucerf_source.src_group_id
        pmap = pmap_from_grp(
            bckgnd_sources, src_filter, imtls, gsims, truncation_level,
            (), monitor=monitor)
        pm |= pmap
        pm.eff_ruptures += AccumDict(pmap.eff_ruptures)
    # TODO: should I add a .calc_times attribute?
    return pm
ucerf_classical_hazard_by_branch.shared_dir_on = config.SHARED_DIR_ON


@base.calculators.add('ucerf_psha')
class UcerfPSHACalculator(classical.PSHACalculator):
    """
    UCERF classical calculator.
    """
    core_task = ucerf_classical_hazard_by_branch
    is_stochastic = False

    def pre_execute(self):
        """
        parse the logic tree and source model input
        """
        logging.warn('%s is still experimental', self.__class__.__name__)
        self.sitecol = readinput.get_site_collection(self.oqparam)
        self.gsim_lt = readinput.get_gsim_lt(self.oqparam, [DEFAULT_TRT])
        self.smlt = readinput.get_source_model_lt(self.oqparam)
        parser = nrml.SourceModelParser(
            SourceConverter(self.oqparam.investigation_time,
                            self.oqparam.rupture_mesh_spacing))
        [self.src_group] = parser.parse_src_groups(
            self.oqparam.inputs["source_model"])
        source_models = []
        for sm in self.smlt.gen_source_models(self.gsim_lt):
            sg = copy.copy(self.src_group)
            sg.id = sm.ordinal
            sm.src_groups = [sg]
            # sm.path[0]=ltbrTrueMean, sm.name=FM0_0/MEANFS/MEANMSR/MeanRates
            sg.sources = [UcerfSource(sg[0], sm.ordinal, sm.path[0], sm.name)]
            source_models.append(sm)
        self.csm = source.CompositeSourceModel(
            self.gsim_lt, self.smlt, source_models, set_weight=True)
        self.rlzs_assoc = self.csm.info.get_rlzs_assoc()
        self.rup_data = {}
        self.num_tiles = 1

    def gen_args(self, source_models, monitor):
        """
        :yields: (ucerf_source, src_filter, gsims, monitor)
        """
<<<<<<< HEAD
        nsites = len(self.src_filter.sitecol)
        for sm in source_models:
            [grp] = sm.src_groups
            [ucerf_source] = grp
            ucerf_source.nsites = nsites
            gsims = self.rlzs_assoc.gsims_by_grp_id[grp.id]
            self.infos[grp.id, ucerf_source.source_id] = source.SourceInfo(
=======
        for grp_id, branch in enumerate(branches):
            gsims = self.rlzs_assoc.gsims_by_grp_id[grp_id]
            self.csm.infos[grp_id, ucerf_source.source_id] = source.SourceInfo(
>>>>>>> d81103db
                ucerf_source)
            # TODO: add source splitting
            # for src in ucerf_source.split(self.oqparam.ruptures_per_block):
            #     yield src, self.src_filter, gsims, monitor
            yield ucerf_source, self.src_filter, gsims, monitor

    def execute(self):
        """
        Run in parallel `core_task(sources, sitecol, monitor)`, by
        parallelizing on the sources according to their weight and
        tectonic region type.
        """
        monitor = self.monitor.new(self.core_task.__name__)
        monitor.oqparam = oq = self.oqparam
        self.src_filter = SourceFilter(self.sitecol, oq.maximum_distance)
        acc = AccumDict({
            grp_id: ProbabilityMap(len(oq.imtls.array), len(gsims))
            for grp_id, gsims in self.rlzs_assoc.gsims_by_grp_id.items()})
        acc.calc_times = []
        acc.eff_ruptures = AccumDict()  # grp_id -> eff_ruptures
        acc.bb_dict = {}  # just for API compatibility

        if len(self.csm) > 1:
            # when multiple branches, parallelise by branch
            rup_res = parallel.Starmap(
                ucerf_classical_hazard_by_branch,
                self.gen_args(self.csm.source_models, monitor)).submit_all()
        else:
            # single branch
            gsims = self.rlzs_assoc.gsims_by_grp_id[0]
            ucerf_source = self.csm.source_models[0].src_groups[0][0]
            ucerf_source.nsites = len(self.sitecol)
            self.csm.infos[0, ucerf_source.source_id] = source.SourceInfo(
                ucerf_source)
            logging.info('Getting the background point sources')
            with self.monitor('getting background sources', autoflush=True):
                background_sids = ucerf_source.get_background_sids(
                    self.src_filter)
                bckgnd_sources = ucerf_source.get_background_sources(
                    background_sids)

            # parallelize on the background sources, small tasks
            args = (bckgnd_sources, self.src_filter, oq.imtls,
                    gsims, self.oqparam.truncation_level, (), monitor)
            bg_res = parallel.Starmap.apply(
                pmap_from_grp, args,
                concurrent_tasks=self.oqparam.concurrent_tasks).submit_all()

            # parallelize by rupture subsets
            tasks = self.oqparam.concurrent_tasks * 2  # they are big tasks
            rup_sets = numpy.arange(ucerf_source.num_ruptures)
            rup_res = parallel.Starmap.apply(
                ucerf_classical_hazard_by_rupture_set,
                (rup_sets, ucerf_source, self.src_filter, gsims, monitor),
                concurrent_tasks=tasks).submit_all()

            # compose probabilities from background sources
            for pmap in bg_res:
                acc[0] |= pmap
            self.save_data_transfer(bg_res)

        pmap_by_grp_id = functools.reduce(self.agg_dicts, rup_res, acc)
        with self.monitor('store source_info', autoflush=True):
            self.store_source_info(self.csm.infos)
            self.save_data_transfer(rup_res)
        self.datastore['csm_info'] = self.csm.info
        self.rlzs_assoc = self.csm.info.get_rlzs_assoc(
            functools.partial(self.count_eff_ruptures, pmap_by_grp_id))
        return pmap_by_grp_id


@base.calculators.add('ucerf_classical')
class UCERFClassicalCalculator(classical.ClassicalCalculator):
    pre_calculator = 'ucerf_psha'<|MERGE_RESOLUTION|>--- conflicted
+++ resolved
@@ -214,19 +214,13 @@
         """
         :yields: (ucerf_source, src_filter, gsims, monitor)
         """
-<<<<<<< HEAD
         nsites = len(self.src_filter.sitecol)
         for sm in source_models:
             [grp] = sm.src_groups
             [ucerf_source] = grp
             ucerf_source.nsites = nsites
             gsims = self.rlzs_assoc.gsims_by_grp_id[grp.id]
-            self.infos[grp.id, ucerf_source.source_id] = source.SourceInfo(
-=======
-        for grp_id, branch in enumerate(branches):
-            gsims = self.rlzs_assoc.gsims_by_grp_id[grp_id]
-            self.csm.infos[grp_id, ucerf_source.source_id] = source.SourceInfo(
->>>>>>> d81103db
+            self.csm.infos[grp.id, ucerf_source.source_id] = source.SourceInfo(
                 ucerf_source)
             # TODO: add source splitting
             # for src in ucerf_source.split(self.oqparam.ruptures_per_block):
