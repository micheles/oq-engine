--- conflicted
+++ resolved
@@ -400,21 +400,13 @@
         self.check_overflow()  # check if self.sitecol is too large
         if ('source_model_logic_tree' in oq.inputs and
                 oq.hazard_calculation_id is None):
-<<<<<<< HEAD
-            self.csm = readinput.get_composite_source_model(
-                oq, self.datastore.hdf5,
-                srcfilter=self.src_filter(self.datastore.filename))
-            res = views.view('dupl_sources', self.datastore)
-            logging.info(f'The composite source model has {res.val:,d} '
-                         'ruptures')
-=======
             with self.monitor('composite source model', measuremem=True):
                 self.csm = readinput.get_composite_source_model(
-                    oq, self.datastore.hdf5, srcfilter=self.src_filter())
+                    oq, self.datastore.hdf5, srcfilter=self.src_filter(
+                        self.datastore.filename))
                 res = views.view('dupl_sources', self.datastore)
                 logging.info(f'The composite source model has {res.val:,d} '
                              'ruptures')
->>>>>>> 20109dfb
             if res:
                 logging.info(res)
         self.init()  # do this at the end of pre-execute
