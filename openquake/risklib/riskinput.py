--- conflicted
+++ resolved
@@ -271,22 +271,10 @@
                 except KeyError:  # no hazard for this site
                     continue
                 for rlzi, haz in sorted(haz_by_sid.items()):
-<<<<<<< HEAD
-                    if isinstance(haz, numpy.ndarray):
-                        # event based and scenario
-                        #eids_ = haz['eid']
-                        data = {i: (haz['gmv'][:, i], eids)
-                                for i in rangeM}
-                    elif eids is not None:  # gmf_ebrisk
-                        1 / 0
-                        data = {i: (haz[i], eids) for i in rangeM}
-                    else:  # classical
-=======
                     if isinstance(haz, numpy.ndarray):  # gmf-based calcs
                         data = {i: (haz['gmv'][:, i], haz['eid'])
                                 for i in rangeM}
-                    else:  # classical, data is already a dictionary
->>>>>>> 5848111a
+                    else:  # classical, haz is already a dictionary
                         data = haz
                     data_by_lt = [data[imti[riskmodel.risk_functions[lt].imt]]
                                   for lt in self.loss_types]
@@ -297,7 +285,7 @@
                     out.rlzi = rlzi
                     try:
                         out.eids = haz['eid']
-                    except TypeError:
+                    except TypeError:  # classical
                         out.eids = None
                     yield out
 
