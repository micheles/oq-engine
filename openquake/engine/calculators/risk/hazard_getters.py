# -*- coding: utf-8 -*-

# Copyright (c) 2012-2014, GEM Foundation.
#
# OpenQuake is free software: you can redistribute it and/or modify it
# under the terms of the GNU Affero General Public License as published
# by the Free Software Foundation, either version 3 of the License, or
# (at your option) any later version.
#
# OpenQuake is distributed in the hope that it will be useful,
# but WITHOUT ANY WARRANTY; without even the implied warranty of
# MERCHANTABILITY or FITNESS FOR A PARTICULAR PURPOSE.  See the
# GNU General Public License for more details.
#
# You should have received a copy of the GNU Affero General Public License
# along with OpenQuake.  If not, see <http://www.gnu.org/licenses/>.

"""
Hazard input management for Risk calculators.
"""
import itertools
import operator

import numpy

from openquake.hazardlib.imt import from_string
from openquake.risklib import scientific

from openquake.engine import logs
from openquake.engine.db import models
from django.db import transaction


BYTES_PER_FLOAT = numpy.zeros(1, dtype=float).nbytes

NRUPTURES = 1  # constant for readability


class AssetSiteAssociationError(Exception):
    pass


class Hazard(object):
    """
    Hazard objects have attributes .hazard_output, .data and .imt.
    Moreover you can extract the .hid (hazard_output.id) and the
    .weight associated to the underlying realization.
    The hazard .data is a numpy array of shape (N, R) where N is the
    number of assets and R the number of seismic events (ruptures)
    or the resolution of the hazard curve, depending on the calculator.
    """
    def __init__(self, hazard_output, data, imt):
        self.hazard_output = hazard_output
        self.data = data
        self.imt = imt

    @property
    def hid(self):
        """Return the id of the given hazard output"""
        return self.hazard_output.id

    @property
    def weight(self):
        """Return the realization weight of the hazard output"""
        h = self.hazard_output.output_container
        if hasattr(h, 'lt_realization') and h.lt_realization:
            return h.lt_realization.weight


def make_epsilons(asset_count, num_samples, seed, correlation):
    """
    :param int asset_count: the number of assets
    :param int num_ruptures: the number of ruptures
    :param int seed: a random seed
    :param float correlation: the correlation coefficient
    """
    zeros = numpy.zeros((asset_count, num_samples))
    return scientific.make_epsilons(zeros, seed, correlation)


class RiskInput(object):
    """
    A RiskInput objects stores a chunk of assets and their associated
    hazard data. In case of scenario and event based calculators it
    also stores the ruptures and the epsilons.
    The RiskInput must be pickable such that it
    should be possible to use different strategies (e.g. distributed
    or not, using postgis or not).

    :attr bridge:
        A :class:`HazardRiskBridge` instance

    :attr assets:
        The assets for which we want to extract the hazard

   :attr site_ids:
        The ids of the sites associated to the hazards
    """
    def __init__(self, imt, bridge, assets):
        self.imt = imt
        self.bridge = bridge
        self.assets = assets
        self.site_ids = []
        self.asset_site_ids = []

    def __enter__(self):
        """
        Call this right after installation to read hazards and epsilons
        from the database, as well as asset_site associations.
        """
        # asset_site associations
        for asset in self.assets:
            asset_site_id = asset.asset_site_id
            assoc = models.AssetSite.objects.get(pk=asset_site_id)
            self.site_ids.append(assoc.site.id)
            self.asset_site_ids.append(asset_site_id)
        return self

    def __exit__(self, etype, exc, tb):
        """Clear caches after usage"""
        self.assets = []
        self.site_ids = []
        self.asset_site_ids = []

    def get_hazards(self):
        """
        Return a list of Hazard instances for the given IMT.
        """
        return [Hazard(ho, self._get_data(ho), self.imt)
                for ho in self.bridge.hazard_outputs]

    def get_data(self):
        """
        Shortcut returning the hazard data when there is a single realization
        """
        [hazard] = self.get_hazards()
        return hazard.data

    @property
    def hid(self):
        """
        Return the id of the hazard output, when there is a single realization
        """
        [ho] = self.bridge.hazard_outputs
        return ho.id

    @property
    def taxonomy(self):
        """The underlying taxonomy of the assets"""
        return self.bridge.taxonomy

    def __repr__(self):
        shape = getattr(self.epsilons, 'shape', None)
        eps = ', %s epsilons' % str(shape) if shape else ''
        return "<%s %d assets%s, taxonomy=%s>" % (
            self.__class__.__name__, len(self.assets), eps,
            self.bridge.taxonomy)


class HazardCurveInput(RiskInput):
    """
    Simple HazardCurve Getter that performs a spatial query for each
    asset.
    """ + RiskInput.__doc__

    def _get_data(self, ho):
        """
        Extracts the hazard curves for the given `imt` from the hazard output.

        :param str imt: Intensity Measure Type
        :returns: a list of N curves, each one being a list of pairs (iml, poe)
        """
        imt_type, sa_period, sa_damping = from_string(self.imt)
        oc = ho.output_container
        if oc.output.output_type == 'hazard_curve':
            imls = oc.imls
        elif oc.output.output_type == 'hazard_curve_multi':
            oc = models.HazardCurve.objects.get(
                output__oq_job=oc.output.oq_job,
                output__output_type='hazard_curve',
                statistics=oc.statistics,
                lt_realization=oc.lt_realization,
                imt=imt_type,
                sa_period=sa_period,
                sa_damping=sa_damping)
            imls = oc.imls

        cursor = models.getcursor('job_init')
        query = """\
        SELECT hzrdr.hazard_curve_data.poes
        FROM hzrdr.hazard_curve_data
        WHERE hazard_curve_id = %s AND location = %s
        """
        all_curves = []
        for site_id in self.site_ids:
            location = models.HazardSite.objects.get(pk=site_id).location
            cursor.execute(query, (oc.id, 'SRID=4326; ' + location.wkt))
            poes = cursor.fetchall()[0][0]
            all_curves.append(zip(imls, poes))
        return all_curves


def expand(array, N):
    """
    Given a non-empty array with n elements, expands it to a larger
    array with N elements.

    >>> expand([1], 3)
    array([1, 1, 1])
    >>> expand([1, 2, 3], 10)
    array([1, 2, 3, 1, 2, 3, 1, 2, 3, 1])
    >>> expand(numpy.zeros((2, 10)), 5).shape
    (5, 10)
    """
    n = len(array)
    assert n > 0, 'Empty array'
    if n >= N:
        raise ValueError('Cannot expand an array of %d elements to %d',
                         n, N)
    return numpy.array([array[i % n] for i in xrange(N)])


class GroundMotionInput(RiskInput):
    """
    Hazard getter for loading ground motion values.
<<<<<<< HEAD
    """ + RiskInput.__doc__
=======
    """ + HazardGetter.__doc__
    sescolls = ()  # set by the GetterBuilder
    asset_site_ids = None  # set by the GetterBuilder
>>>>>>> d704af19

    def __enter__(self):
        """
        Perform the needed queries on the database to populate
        hazards and epsilons.
        """
<<<<<<< HEAD
        RiskInput.__enter__(self)  # populate .site_ids

        self.hazards = {}  # dict ho, imt -> {site_id: {rup_id: gmv}}
        for ho in self.bridge.hazard_outputs:
            self.hazards[ho] = self._get_gmv_dict(ho)
=======
        rupids = []
        for sc in self.sescolls:
            rupids.extend(self.builder.rupture_ids[sc.id])
        return rupids
>>>>>>> d704af19

        epsilon_rows = []  # ordered by asset_site_id
<<<<<<< HEAD
        for eps in models.Epsilon.objects.filter(
                ses_collection__in=self.bridge.ses_coll_ids,
                asset_site__in=self.asset_site_ids):
            epsilon_rows.append(eps.epsilons)
        if epsilon_rows:
            self.epsilons = numpy.array(epsilon_rows)

    def __exit__(self, etype, exc, tb):
        """Clear caches after usage"""
        self.assets = []
        self.site_ids = []
        self.asset_site_ids = []
        self.hazards.clear()
        if hasattr(self, 'epsilons'):
            self.epsilons = None

    @property
    def rupture_ids(self):
        """The rupture_ids of the underlying bridge"""
        return self.bridge.rupture_ids
=======
        for asset_site_id in self.asset_site_ids:
            row = []
            for eps in models.Epsilon.objects.filter(
                    ses_collection__in=self.sescolls,
                    asset_site=asset_site_id):
                row.extend(eps.epsilons)
            epsilon_rows.append(row)
        assert epsilon_rows, ('No epsilons for ses_collection_ids=%s' %
                              [sc.id for sc in self.sescolls])
        return numpy.array(epsilon_rows)
>>>>>>> d704af19

    def get_epsilons(self):
        """
        Expand the underlying epsilons
        """
        eps = self.epsilons
        # expand the inner epsilons to the right number, if needed
        _n, m = eps.shape
        e = len(self.rupture_ids)
        if e > m:  # there are more ruptures than epsilons
            # notice the double transpose below; a shape (1, 3) will go into
            # (1, 3); without, it would go incorrectly into (3, 3)
            return expand(eps.T, e).T
        return eps

    def _get_gmv_dict(self, ho):
        """
        :returns: a dictionary {rupture_id: gmv} for the given site and IMT
        """
        imt_type, sa_period, sa_damping = from_string(self.imt)
        gmf_id = ho.output_container.id
        if sa_period:
            imt_query = 'imt=%s and sa_period=%s and sa_damping=%s'
        else:
            imt_query = 'imt=%s and sa_period is %s and sa_damping is %s'
        gmv_dict = {}  # dict site_id -> {rup_id: gmv}
        cursor = models.getcursor('job_init')
        cursor.execute('select site_id, rupture_ids, gmvs from '
                       'hzrdr.gmf_data where gmf_id=%s and site_id in %s '
                       'and {} order by site_id'.format(imt_query),
                       (gmf_id, tuple(set(self.site_ids)),
                        imt_type, sa_period, sa_damping))
        for sid, group in itertools.groupby(cursor, operator.itemgetter(0)):
            gmvs = []
            ruptures = []
            for site_id, rupture_ids, gmvs_chunk in group:
                gmvs.extend(gmvs_chunk)
                ruptures.extend(rupture_ids)
            gmv_dict[sid] = dict(itertools.izip(ruptures, gmvs))
        return gmv_dict

    def _get_data(self, ho):
        """
        Extracts the GMFs for the given `imt` from the hazard output.

        :returns: a list of N arrays with R elements each.
        """
        all_gmvs = []
        no_data = 0
        gmv_dict = self.hazards[ho]
        for site_id in self.site_ids:
            gmv = gmv_dict.get(site_id, {})
            if not gmv:
                no_data += 1
            array = numpy.array([gmv.get(r, 0.) for r in self.rupture_ids])
            all_gmvs.append(array)
        if no_data:
            logs.LOG.info('No data for %d assets out of %d, IMT=%s',
                          no_data, len(self.site_ids), self.imt)
        return all_gmvs


class HazardRiskBridge(object):
    """
    A facility providing the brigde between the hazard (sites and outputs)
    and the risk (assets and risk models). When instantiated, populates
    the `asset_site` table with the associations between the assets in
    the current exposure model and the sites in the previous hazard
    calculation.

    :param hazard_outputs:
        outputs of the previous hazard calculation
    :param taxonomy:
        the taxonomy of the assets we are interested in
    :param rc:
        a :class:`openquake.engine.db.models.RiskCalculation` instance

    Warning: instantiating a HazardRiskBridge may perform a potentially
    expensive geospatial query.
    """
    def __init__(self, hazard_outputs, taxonomy, rc):
        self.hazard_outputs = hazard_outputs
        self.taxonomy = taxonomy
        self.rc = rc
        self.hc = rc.hazard_calculation
        self.calculation_mode = self.rc.oqjob.get_param('calculation_mode')
        self.number_of_ground_motion_fields = self.hc.get_param(
            'number_of_ground_motion_fields', 0)
        max_dist = rc.best_maximum_distance * 1000  # km to meters
        cursor = models.getcursor('job_init')

        hazard_exposure = models.extract_from([self.hc], 'exposuremodel')
        if self.rc.exposure_model is hazard_exposure:
            # no need of geospatial queries, just join on the location
            self.assoc_query = cursor.mogrify("""\
WITH assocs AS (
  SELECT %s, exp.id, hsite.id
  FROM riski.exposure_data AS exp
  JOIN hzrdi.hazard_site AS hsite
  ON exp.site::text = hsite.location::text
  WHERE hsite.hazard_calculation_id = %s
  AND exposure_model_id = %s AND taxonomy=%s
  AND ST_COVERS(ST_GeographyFromText(%s), exp.site)
)
INSERT INTO riskr.asset_site (job_id, asset_id, site_id)
SELECT * FROM assocs""", (rc.oqjob.id, self.hc.id,
                          rc.exposure_model.id, taxonomy,
                          rc.region_constraint.wkt))
        else:
            # associate each asset to the closest hazard site
            self.assoc_query = cursor.mogrify("""\
WITH assocs AS (
  SELECT DISTINCT ON (exp.id) %s, exp.id, hsite.id
  FROM riski.exposure_data AS exp
  JOIN hzrdi.hazard_site AS hsite
  ON ST_DWithin(exp.site, hsite.location, %s)
  WHERE hsite.hazard_calculation_id = %s
  AND exposure_model_id = %s AND taxonomy=%s
  AND ST_COVERS(ST_GeographyFromText(%s), exp.site)
  ORDER BY exp.id, ST_Distance(exp.site, hsite.location, false)
)
INSERT INTO riskr.asset_site (job_id, asset_id, site_id)
SELECT * FROM assocs""", (rc.oqjob.id, max_dist, self.hc.id,
                          rc.exposure_model.id, taxonomy,
                          rc.region_constraint.wkt))

        # insert the associations for the current taxonomy
        with transaction.commit_on_success(using='job_init'):
            cursor.execute(self.assoc_query)

        # now read the associations just inserted
        self.num_assets = models.AssetSite.objects.filter(
            job=rc.oqjob, asset__taxonomy=taxonomy).count()
        if self.num_assets == 0:
            raise AssetSiteAssociationError(
                'Could not associate any asset of taxonomy %s to '
                'hazard sites within the distance of %s km'
                % (taxonomy, self.rc.best_maximum_distance))
        self.rupture_ids = []
        self._rupture_ids = {}
        self.epsilons_shape = {}

    def calc_nbytes(self, epsilon_sampling=None):
        """
        :param epsilon_sampling:
             flag saying if the epsilon_sampling feature is enabled
        :returns:
            the number of bytes to be allocated (a guess)

        If the hazard_outputs come from an event based or scenario computation,
        populate the .epsilons_shape dictionary.
        """
        if self.calculation_mode.startswith('event_based'):
            lt_model_ids = set(ho.output_container.lt_realization.lt_model.id
<<<<<<< HEAD
                               for ho in self.hazard_outputs)
            for lt_model_id in lt_model_ids:
=======
                               for ho in hazard_outputs)
            for trt_model in models.TrtModel.objects.filter(
                    lt_model__in=lt_model_ids):
>>>>>>> d704af19
                ses_coll = models.SESCollection.objects.get(
                    trt_model=trt_model)
                num_ruptures = ses_coll.get_ruptures().count()
                samples = min(epsilon_sampling, num_ruptures) \
                    if epsilon_sampling else num_ruptures
                self.epsilons_shape[ses_coll.id] = (self.num_assets, samples)
        elif self.calculation_mode.startswith('scenario'):
            [out] = self.hc.output_set.filter(output_type='ses')
            samples = self.number_of_ground_motion_fields
            self.epsilons_shape[out.ses.id] = (self.num_assets, samples)
        nbytes = 0
        for (n, r) in self.epsilons_shape.values():
            # the max(n, r) is taken because if n > r then the limiting
            # factor is the size of the correlation matrix, i.e. n
            nbytes += max(n, r) * n * BYTES_PER_FLOAT
        return nbytes

    def init_epsilons(self, epsilon_sampling=None):
        """
        :param epsilon_sampling:
             flag saying if the epsilon_sampling feature is enabled

        Populate the .epsilons_shape and the ._rupture_ids dictionaries.
        For the calculators `event_based_risk` and `scenario_risk` also
        stores the epsilons in the database for each asset_site association.
        """
        if not self.epsilons_shape:
            self.calc_nbytes(epsilon_sampling)
        if self.calculation_mode.startswith('event_based'):
            lt_model_ids = set(ho.output_container.lt_realization.lt_model.id
<<<<<<< HEAD
                               for ho in self.hazard_outputs)
            ses_collections = [
                models.SESCollection.objects.get(lt_model=lt_model_id)
                for lt_model_id in lt_model_ids]
        elif self.calculation_mode.startswith('scenario'):
=======
                               for ho in hazard_outputs)
            ses_collections = models.SESCollection.objects.filter(
                trt_model__lt_model__in=lt_model_ids)
        elif self.calculation_mode == 'scenario':
>>>>>>> d704af19
            [out] = self.hc.output_set.filter(output_type='ses')
            ses_collections = [out.ses]
        else:
            ses_collections = []
        for ses_coll in ses_collections:
            scid = ses_coll.id  # ses collection id
            num_assets, num_samples = self.epsilons_shape[scid]
            self._rupture_ids[scid] = ses_coll.get_ruptures(
                ).values_list('id', flat=True) or range(
                self.number_of_ground_motion_fields)
            self.rupture_ids.extend(self._rupture_ids[scid])
            # do not build the epsilons for scenario_damage
            if self.calculation_mode != 'scenario_damage':
                logs.LOG.info('Building (%d, %d) epsilons for taxonomy %s',
                              num_assets, num_samples, self.taxonomy)
                asset_sites = models.AssetSite.objects.filter(
                    job=self.rc.oqjob, asset__taxonomy=self.taxonomy)
                eps = make_epsilons(
                    num_assets, num_samples,
                    self.rc.master_seed, self.rc.asset_correlation)
                models.Epsilon.saveall(ses_coll, asset_sites, eps)

    @property
    def ses_coll_ids(self):
        """
        SESCollection IDs in a fixed order (sorted by ID)
        """
<<<<<<< HEAD
        return sorted(self._rupture_ids)
=======
        # NB: the annotations to the assets are added by models.AssetManager
        asset_sites = models.AssetSite.objects.filter(
            job=self.rc.oqjob, asset__in=annotated_assets)
        if not asset_sites:
            raise AssetSiteAssociationError(
                'Could not associate any asset in %s to '
                'hazard sites within the distance of %s km'
                % (annotated_assets, self.rc.best_maximum_distance))
        if not self.epsilons_shape:
            self.init_epsilons(hazard_outputs)

        # skip the annotated assets without hazard
        asset_site_dict = {a.asset.id: a.site.id for a in asset_sites}
        annotated = []
        site_ids = []
        skipped = []
        for asset in annotated_assets:
            try:
                site_id = asset_site_dict[asset.id]
            except KeyError:
                # skipping assets without hazard
                skipped.append(asset.asset_ref)
                continue
            annotated.append(asset)
            site_ids.append(site_id)
        if skipped:
            logs.LOG.warn('Could not associate %d assets to hazard sites '
                          'within the distance of %s km', len(skipped),
                          self.rc.best_maximum_distance)

        # build the getters
        getters = []
        for ho in hazard_outputs:
            getter = gettercls(ho, annotated, site_ids)
            getter.builder = self
            if self.calculation_mode == 'event_based':
                getter.sescolls = models.SESCollection.objects.filter(
                    trt_model__lt_model=
                    ho.output_container.lt_realization.lt_model)
                getter.asset_site_ids = [a.id for a in asset_sites]
            elif self.calculation_mode == 'scenario':
                [out] = ho.oq_job.output_set.filter(output_type='ses')
                getter.sescolls = [out.ses]
                getter.asset_site_ids = [a.id for a in asset_sites]
            getters.append(getter)
        return getters
>>>>>>> d704af19
<|MERGE_RESOLUTION|>--- conflicted
+++ resolved
@@ -33,8 +33,6 @@
 
 BYTES_PER_FLOAT = numpy.zeros(1, dtype=float).nbytes
 
-NRUPTURES = 1  # constant for readability
-
 
 class AssetSiteAssociationError(Exception):
     pass
@@ -220,41 +218,43 @@
     return numpy.array([array[i % n] for i in xrange(N)])
 
 
+def haz_out_to_ses_coll(ho):
+    if ho.output_type == 'gmf_scenario':
+        out = models.Output.objects.get(output_type='ses', oq_job=ho.oq_job)
+        return [out.ses]
+
+    return models.SESCollection.objects.filter(
+        trt_model__lt_model=ho.output_container.lt_realization.lt_model)
+
+
 class GroundMotionInput(RiskInput):
     """
     Hazard getter for loading ground motion values.
-<<<<<<< HEAD
     """ + RiskInput.__doc__
-=======
-    """ + HazardGetter.__doc__
-    sescolls = ()  # set by the GetterBuilder
-    asset_site_ids = None  # set by the GetterBuilder
->>>>>>> d704af19
 
     def __enter__(self):
         """
         Perform the needed queries on the database to populate
         hazards and epsilons.
         """
-<<<<<<< HEAD
         RiskInput.__enter__(self)  # populate .site_ids
 
         self.hazards = {}  # dict ho, imt -> {site_id: {rup_id: gmv}}
+        sescolls = set()
         for ho in self.bridge.hazard_outputs:
             self.hazards[ho] = self._get_gmv_dict(ho)
-=======
-        rupids = []
-        for sc in self.sescolls:
-            rupids.extend(self.builder.rupture_ids[sc.id])
-        return rupids
->>>>>>> d704af19
+            for sc in haz_out_to_ses_coll(ho):
+                sescolls.add(sc.id)
+        sescolls = sorted(sescolls)
 
         epsilon_rows = []  # ordered by asset_site_id
-<<<<<<< HEAD
-        for eps in models.Epsilon.objects.filter(
-                ses_collection__in=self.bridge.ses_coll_ids,
-                asset_site__in=self.asset_site_ids):
-            epsilon_rows.append(eps.epsilons)
+        for asset_site_id in self.asset_site_ids:
+            row = []
+            for eps in models.Epsilon.objects.filter(
+                    ses_collection__in=sescolls,
+                    asset_site=asset_site_id):
+                row.extend(eps.epsilons)
+            epsilon_rows.append(row)
         if epsilon_rows:
             self.epsilons = numpy.array(epsilon_rows)
 
@@ -271,18 +271,6 @@
     def rupture_ids(self):
         """The rupture_ids of the underlying bridge"""
         return self.bridge.rupture_ids
-=======
-        for asset_site_id in self.asset_site_ids:
-            row = []
-            for eps in models.Epsilon.objects.filter(
-                    ses_collection__in=self.sescolls,
-                    asset_site=asset_site_id):
-                row.extend(eps.epsilons)
-            epsilon_rows.append(row)
-        assert epsilon_rows, ('No epsilons for ses_collection_ids=%s' %
-                              [sc.id for sc in self.sescolls])
-        return numpy.array(epsilon_rows)
->>>>>>> d704af19
 
     def get_epsilons(self):
         """
@@ -437,14 +425,9 @@
         """
         if self.calculation_mode.startswith('event_based'):
             lt_model_ids = set(ho.output_container.lt_realization.lt_model.id
-<<<<<<< HEAD
                                for ho in self.hazard_outputs)
-            for lt_model_id in lt_model_ids:
-=======
-                               for ho in hazard_outputs)
             for trt_model in models.TrtModel.objects.filter(
                     lt_model__in=lt_model_ids):
->>>>>>> d704af19
                 ses_coll = models.SESCollection.objects.get(
                     trt_model=trt_model)
                 num_ruptures = ses_coll.get_ruptures().count()
@@ -475,18 +458,10 @@
             self.calc_nbytes(epsilon_sampling)
         if self.calculation_mode.startswith('event_based'):
             lt_model_ids = set(ho.output_container.lt_realization.lt_model.id
-<<<<<<< HEAD
                                for ho in self.hazard_outputs)
-            ses_collections = [
-                models.SESCollection.objects.get(lt_model=lt_model_id)
-                for lt_model_id in lt_model_ids]
-        elif self.calculation_mode.startswith('scenario'):
-=======
-                               for ho in hazard_outputs)
             ses_collections = models.SESCollection.objects.filter(
                 trt_model__lt_model__in=lt_model_ids)
-        elif self.calculation_mode == 'scenario':
->>>>>>> d704af19
+        elif self.calculation_mode.startswith('scenario'):
             [out] = self.hc.output_set.filter(output_type='ses')
             ses_collections = [out.ses]
         else:
@@ -514,53 +489,4 @@
         """
         SESCollection IDs in a fixed order (sorted by ID)
         """
-<<<<<<< HEAD
-        return sorted(self._rupture_ids)
-=======
-        # NB: the annotations to the assets are added by models.AssetManager
-        asset_sites = models.AssetSite.objects.filter(
-            job=self.rc.oqjob, asset__in=annotated_assets)
-        if not asset_sites:
-            raise AssetSiteAssociationError(
-                'Could not associate any asset in %s to '
-                'hazard sites within the distance of %s km'
-                % (annotated_assets, self.rc.best_maximum_distance))
-        if not self.epsilons_shape:
-            self.init_epsilons(hazard_outputs)
-
-        # skip the annotated assets without hazard
-        asset_site_dict = {a.asset.id: a.site.id for a in asset_sites}
-        annotated = []
-        site_ids = []
-        skipped = []
-        for asset in annotated_assets:
-            try:
-                site_id = asset_site_dict[asset.id]
-            except KeyError:
-                # skipping assets without hazard
-                skipped.append(asset.asset_ref)
-                continue
-            annotated.append(asset)
-            site_ids.append(site_id)
-        if skipped:
-            logs.LOG.warn('Could not associate %d assets to hazard sites '
-                          'within the distance of %s km', len(skipped),
-                          self.rc.best_maximum_distance)
-
-        # build the getters
-        getters = []
-        for ho in hazard_outputs:
-            getter = gettercls(ho, annotated, site_ids)
-            getter.builder = self
-            if self.calculation_mode == 'event_based':
-                getter.sescolls = models.SESCollection.objects.filter(
-                    trt_model__lt_model=
-                    ho.output_container.lt_realization.lt_model)
-                getter.asset_site_ids = [a.id for a in asset_sites]
-            elif self.calculation_mode == 'scenario':
-                [out] = ho.oq_job.output_set.filter(output_type='ses')
-                getter.sescolls = [out.ses]
-                getter.asset_site_ids = [a.id for a in asset_sites]
-            getters.append(getter)
-        return getters
->>>>>>> d704af19
+        return sorted(self._rupture_ids)