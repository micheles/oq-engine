# Copyright (c) 2010-2014, GEM Foundation.
#
# OpenQuake is free software: you can redistribute it and/or modify it
# under the terms of the GNU Affero General Public License as published
# by the Free Software Foundation, either version 3 of the License, or
# (at your option) any later version.
#
# OpenQuake is distributed in the hope that it will be useful,
# but WITHOUT ANY WARRANTY; without even the implied warranty of
# MERCHANTABILITY or FITNESS FOR A PARTICULAR PURPOSE.  See the
# GNU General Public License for more details.
#
# You should have received a copy of the GNU Affero General Public License
# along with OpenQuake. If not, see <http://www.gnu.org/licenses/>.

"""
Core functionality for the Event Based BCR Risk calculator.
"""
from openquake.risklib import workflows

from openquake.engine.calculators.risk import writers, validation
from openquake.engine.calculators.risk.event_based_risk \
    import core as event_based
<<<<<<< HEAD
=======
from openquake.engine.utils import calculators
>>>>>>> 6741992c


def event_based_bcr(workflow, risk_input, outputdict, params, monitor):
    """
    Celery task for the BCR risk calculator based on the event based
    calculator.

    Instantiates risklib calculators, computes bcr
    and stores results to db in a single transaction.

    :param int job_id:
      ID of the currently running job
    :param workflow:
      A :class:`openquake.risklib.workflows.RiskModel` instance
    :param risk_input:
      A RiskInput instance
    :param outputdict:
      An instance of :class:`..writers.OutputDict` containing
      output container instances (in this case only `BCRDistribution`)
    :param params:
      An instance of :class:`..base.CalcParams` used to compute
      derived outputs
    :param monitor:
      A monitor factory
    """
    for loss_type in workflow.loss_types:
        with monitor.copy('computing risk'):
            outputs = workflow.compute_all_outputs(
                risk_input, loss_type, monitor.copy('getting hazard'))
        outputdict = outputdict.with_args(loss_type=loss_type)
        with monitor.copy('saving risk'):
            for out in outputs:
                outputdict.write(
                    workflow.assets,
                    out.output,
                    output_type="bcr_distribution",
                    hazard_output_id=out.hid)


@calculators.add('event_based_bcr')
class EventBasedBCRRiskCalculator(event_based.EventBasedRiskCalculator):
    """
    Event based BCR risk calculator. Computes BCR distributions for a
    given set of assets.
    """
    core = staticmethod(event_based_bcr)

    validators = event_based.EventBasedRiskCalculator.validators + [
        validation.ExposureHasRetrofittedCosts]

    output_builders = [writers.BCRMapBuilder]

    bcr = True

    def get_workflow(self, vf_orig, vf_retro):
        time_span, tses = self.hazard_times()
        return workflows.ProbabilisticEventBasedBCR(
            vf_orig, vf_retro,
            time_span, tses, self.rc.loss_curve_resolution,
            self.rc.interest_rate,
            self.rc.asset_life_expectancy)

    def post_process(self):
        """
        No need to compute the aggregate loss curve in the BCR calculator.
        """

    def agg_result(self, acc, event_loss_tables):
        """
        No need to update event loss tables in the BCR calculator
        """
        return acc<|MERGE_RESOLUTION|>--- conflicted
+++ resolved
@@ -21,10 +21,7 @@
 from openquake.engine.calculators.risk import writers, validation
 from openquake.engine.calculators.risk.event_based_risk \
     import core as event_based
-<<<<<<< HEAD
-=======
 from openquake.engine.utils import calculators
->>>>>>> 6741992c
 
 
 def event_based_bcr(workflow, risk_input, outputdict, params, monitor):
