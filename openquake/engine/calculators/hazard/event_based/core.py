--- conflicted
+++ resolved
@@ -412,46 +412,39 @@
         for lt_rlz in realizations:
             point_source_ids = self._get_point_source_ids(lt_rlz)
             other_source_ids = self._get_source_ids(lt_rlz)
-<<<<<<< HEAD
-
-            apply_uncertainties = ltp.parse_source_model_logictree_path(
-                lt_rlz.sm_lt_path)
-
-            gsims = ltp.parse_gmpe_logictree_path(lt_rlz.gsim_lt_path)
-
-            blocks = itertools.chain(
-=======
             source_iter = itertools.chain(
->>>>>>> 6cc50a9c
                 block_splitter(point_source_ids,
                                self.point_source_block_size()),
                 block_splitter(other_source_ids,
                                self.block_size()))
-<<<<<<< HEAD
+
+            apply_uncertainties = ltp.parse_source_model_logictree_path(
+                lt_rlz.sm_lt_path)
+
+            gsims = ltp.parse_gmpe_logictree_path(lt_rlz.gsim_lt_path)
+
+            blocks = itertools.chain(
+                block_splitter(point_source_ids,
+                               self.point_source_block_size()),
+                block_splitter(other_source_ids,
+                               self.block_size()))
             for src_ids in blocks:
-                source_iter = haz_general.gen_sources(
-                    src_ids, apply_uncertainties, hc.rupture_mesh_spacing,
-                    hc.width_of_mfd_bin, hc.area_source_discretization)
-                sources_sites = list(src_filter((src, hc.site_collection)
-                                                for src in source_iter))
-                if not sources_sites:
-                    continue
-                sources, _sites = zip(*sources_sites)
+                with EnginePerformanceMonitor(
+                        'filtering sources', self.job.id):
+                    source_iter = haz_general.gen_sources(
+                        src_ids, apply_uncertainties, hc.rupture_mesh_spacing,
+                        hc.width_of_mfd_bin, hc.area_source_discretization)
+                    sources_sites = list(src_filter((src, hc.site_collection)
+                                                    for src in source_iter))
+                    if not sources_sites:
+                        continue
+                    sources, _sites = zip(*sources_sites)
                 for ses_rlz_n in range(1, self.hc.ses_per_logic_tree_path + 1):
                     task_seed = rnd.randint(0, models.MAX_SINT_32)
                     task_args = (self.job.id, sources, ses_rlz_n, lt_rlz.id,
                                  gsims, task_seed, result_grp_ordinal)
                     yield task_args
                     result_grp_ordinal += 1
-=======
-
-            for src_ids in source_iter:
-                task_seed = rnd.randint(0, models.MAX_SINT_32)
-                task_args = (self.job.id, src_ids, lt_rlz.id, task_seed,
-                             result_grp_ordinal)
-                yield task_args
-                result_grp_ordinal += 1
->>>>>>> 6cc50a9c
 
     def execute(self):
         """
