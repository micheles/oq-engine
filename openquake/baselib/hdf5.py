--- conflicted
+++ resolved
@@ -81,11 +81,7 @@
     :returns: the total length of the dataset (i.e. initial length + L)
     """
     length = len(dset)
-<<<<<<< HEAD
-    if len(array) == 0:  # store nothing
-=======
     if len(array) == 0:
->>>>>>> 20da05b5
         return length
     newlength = length + len(array)
     if array.dtype.name == 'object':  # vlen array
