--- conflicted
+++ resolved
@@ -239,29 +239,6 @@
             initvalue=rup_indep)
         weight = 1. / src.num_ruptures
         eff_ruptures = 0
-<<<<<<< HEAD
-        for rups, sites in self.get_ruptures_sites(src, s_sites):
-            if len(rups) > src.num_ruptures:
-                raise ValueError('Expected at max %d ruptures, got %d' % (
-                    src.num_ruptures, len(rups)))
-            weight = 1. / len(rups)
-            for rup in rups:
-                rup.weight = weight
-                try:
-                    with self.ctx_mon:
-                        sctx, dctx = self.make_contexts(sites, rup)
-                except FarAwayRupture:
-                    continue
-                eff_ruptures += 1
-                with self.poe_mon:
-                    pnes = self._make_pnes(rup, sctx, dctx, imtls, trunclevel)
-                    for sid, pne in zip(sctx.sids, pnes):
-                        if rup_indep:
-                            pmap[sid].array *= pne
-                        else:
-                            pmap[sid].array += pne * rup.weight
-        # pmap = ~pmap
-=======
         for rup, sites in self.get_rupture_sites(src, s_sites):
             rup.weight = weight
             try:
@@ -277,8 +254,7 @@
                         pmap[sid].array *= pne
                     else:
                         pmap[sid].array += pne * rup.weight
-        pmap = ~pmap
->>>>>>> 3898a31f
+        #pmap = ~pmap
         pmap.eff_ruptures = eff_ruptures
         return pmap
 
