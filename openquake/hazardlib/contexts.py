# -*- coding: utf-8 -*-
# vim: tabstop=4 shiftwidth=4 softtabstop=4
#
# Copyright (C) 2018-2019 GEM Foundation
#
# OpenQuake is free software: you can redistribute it and/or modify it
# under the terms of the GNU Affero General Public License as published
# by the Free Software Foundation, either version 3 of the License, or
# (at your option) any later version.
#
# OpenQuake is distributed in the hope that it will be useful,
# but WITHOUT ANY WARRANTY; without even the implied warranty of
# MERCHANTABILITY or FITNESS FOR A PARTICULAR PURPOSE.  See the
# GNU Affero General Public License for more details.
#
# You should have received a copy of the GNU Affero General Public License
# along with OpenQuake.  If not, see <http://www.gnu.org/licenses/>.
import abc
import sys
import time
import numpy

from openquake.baselib.general import AccumDict
from openquake.baselib.performance import Monitor
from openquake.hazardlib import imt as imt_module
from openquake.hazardlib.calc.filters import IntegrationDistance
from openquake.hazardlib.probability_map import ProbabilityMap
from openquake.hazardlib.geo.surface import PlanarSurface

F32 = numpy.float32
KNOWN_DISTANCES = frozenset(
    'rrup rx ry0 rjb rhypo repi rcdpp azimuth azimuth_cp rvolc'.split())


def _update(pmap, pm, src, src_mutex, rup_mutex):
    if not rup_mutex:
        pm = ~pm
    if not pm:
        return
    if src_mutex:
        pm *= src.mutex_weight
    for grp_id in src.src_group_ids:
        if src_mutex:
            pmap[grp_id] += pm
        else:
            pmap[grp_id] |= pm


def get_distances(rupture, mesh, param):
    """
    :param rupture: a rupture
    :param mesh: a mesh of points or a site collection
    :param param: the kind of distance to compute (default rjb)
    :returns: an array of distances from the given mesh
    """
    if param == 'rrup':
        dist = rupture.surface.get_min_distance(mesh)
    elif param == 'rx':
        dist = rupture.surface.get_rx_distance(mesh)
    elif param == 'ry0':
        dist = rupture.surface.get_ry0_distance(mesh)
    elif param == 'rjb':
        dist = rupture.surface.get_joyner_boore_distance(mesh)
    elif param == 'rhypo':
        dist = rupture.hypocenter.distance_to_mesh(mesh)
    elif param == 'repi':
        dist = rupture.hypocenter.distance_to_mesh(mesh, with_depths=False)
    elif param == 'rcdpp':
        dist = rupture.get_cdppvalue(mesh)
    elif param == 'azimuth':
        dist = rupture.surface.get_azimuth(mesh)
    elif param == 'azimuth_cp':
        dist = rupture.surface.get_azimuth_of_closest_point(mesh)
    elif param == "rvolc":
        # Volcanic distance not yet supported, defaulting to zero
        dist = numpy.zeros_like(mesh.lons)
    else:
        raise ValueError('Unknown distance measure %r' % param)
    dist.flags.writeable = False
    return dist


class FarAwayRupture(Exception):
    """Raised if the rupture is outside the maximum distance for all sites"""


def get_num_distances(gsims):
    """
    :returns: the number of distances required for the given GSIMs
    """
    dists = set()
    for gsim in gsims:
        dists.update(gsim.REQUIRES_DISTANCES)
    return len(dists)


class RupData(object):
    """
    A class to collect rupture information into an array
    """
    def __init__(self, cmaker):
        self.cmaker = cmaker
        self.data = AccumDict(accum=[])

    def from_srcs(self, srcs, sites):  # used in disagg.disaggregation
        """
        :returns: param -> array
        """
        for src in srcs:
            for rup in src.iter_ruptures():
                self.cmaker.add_rup_params(rup)
                self.add(rup, src.id, sites)
        return {k: numpy.array(v) for k, v in self.data.items()}

    def add(self, rup, src_id, sctx, dctx=None):
        rate = rup.occurrence_rate
        if numpy.isnan(rate):  # for nonparametric ruptures
            probs_occur = rup.probs_occur
        else:
            probs_occur = numpy.zeros(0, numpy.float64)
        self.data['srcidx'].append(src_id or 0)
        self.data['occurrence_rate'].append(rate)
        self.data['weight'].append(rup.weight or numpy.nan)
        self.data['probs_occur'].append(probs_occur)
        for rup_param in self.cmaker.REQUIRES_RUPTURE_PARAMETERS:
            self.data[rup_param].append(getattr(rup, rup_param))

        self.data['sid_'].append(numpy.int16(sctx.sids))
        for dst_param in self.cmaker.REQUIRES_DISTANCES:
            if dctx is None:  # compute the distances
                dists = get_distances(rup, sctx, dst_param)
            else:  # reuse already computed distances
                dists = getattr(dctx, dst_param)
            self.data[dst_param + '_'].append(F32(dists))
        closest = rup.surface.get_closest_points(sctx)
        self.data['lon_'].append(F32(closest.lons))
        self.data['lat_'].append(F32(closest.lats))


class ContextMaker(object):
    """
    A class to manage the creation of contexts for distances, sites, rupture.
    """
    REQUIRES = ['DISTANCES', 'SITES_PARAMETERS', 'RUPTURE_PARAMETERS']

    def __init__(self, trt, gsims, param=None, monitor=Monitor()):
        param = param or {}
        self.max_sites_disagg = param.get('max_sites_disagg', 10)
        self.trt = trt
        self.gsims = gsims
        self.maximum_distance = (
            param.get('maximum_distance') or IntegrationDistance({}))
        self.trunclevel = param.get('truncation_level')
        self.pointsource_distance = param.get('pointsource_distance', 1000)
        for req in self.REQUIRES:
            reqset = set()
            for gsim in gsims:
                reqset.update(getattr(gsim, 'REQUIRES_' + req))
            setattr(self, 'REQUIRES_' + req, reqset)
        filter_distance = param.get('filter_distance')
        if filter_distance is None:
            if 'rrup' in self.REQUIRES_DISTANCES:
                filter_distance = 'rrup'
            elif 'rjb' in self.REQUIRES_DISTANCES:
                filter_distance = 'rjb'
            else:
                filter_distance = 'rrup'
        self.filter_distance = filter_distance
        self.imtls = param.get('imtls', {})
        self.imts = [imt_module.from_string(imt) for imt in self.imtls]
        self.reqv = param.get('reqv')
        self.REQUIRES_DISTANCES.add(self.filter_distance)
        if self.reqv is not None:
            self.REQUIRES_DISTANCES.add('repi')
        if hasattr(gsims, 'items'):
            # gsims is actually a dict rlzs_by_gsim
            # since the ContextMaker must be used on ruptures with the
            # same TRT, given a realization there is a single gsim
            self.gsim_by_rlzi = {}
            for gsim, rlzis in gsims.items():
                for rlzi in rlzis:
                    self.gsim_by_rlzi[rlzi] = gsim
        self.ctx_mon = monitor('make_contexts', measuremem=False)
        self.poe_mon = monitor('get_poes', measuremem=False)
        self.gmf_mon = monitor('computing mean_std', measuremem=False)

    def filter(self, sites, rupture):
        """
        Filter the site collection with respect to the rupture.

        :param sites:
            Instance of :class:`openquake.hazardlib.site.SiteCollection`.
        :param rupture:
            Instance of
            :class:`openquake.hazardlib.source.rupture.BaseRupture`
        :returns:
            (filtered sites, distance context)
        """
        distances = get_distances(rupture, sites, self.filter_distance)
        if self.maximum_distance:
            mask = distances <= self.maximum_distance(
                rupture.tectonic_region_type, rupture.mag)
            if mask.any():
                sites, distances = sites.filter(mask), distances[mask]
            else:
                raise FarAwayRupture(
                    '%d: %d km' % (rupture.rup_id, distances.min()))
        return sites, DistancesContext([(self.filter_distance, distances)])

    def add_rup_params(self, rupture):
        """
        Add .REQUIRES_RUPTURE_PARAMETERS to the rupture
        """
        for param in self.REQUIRES_RUPTURE_PARAMETERS:
            if param == 'mag':
                value = rupture.mag
            elif param == 'strike':
                value = rupture.surface.get_strike()
            elif param == 'dip':
                value = rupture.surface.get_dip()
            elif param == 'rake':
                value = rupture.rake
            elif param == 'ztor':
                value = rupture.surface.get_top_edge_depth()
            elif param == 'hypo_lon':
                value = rupture.hypocenter.longitude
            elif param == 'hypo_lat':
                value = rupture.hypocenter.latitude
            elif param == 'hypo_depth':
                value = rupture.hypocenter.depth
            elif param == 'width':
                value = rupture.surface.get_width()
            else:
                raise ValueError('%s requires unknown rupture parameter %r' %
                                 (type(self).__name__, param))
            setattr(rupture, param, value)

    def make_contexts(self, sites, rupture):
        """
        Filter the site collection with respect to the rupture and
        create context objects.

        :param sites:
            Instance of :class:`openquake.hazardlib.site.SiteCollection`.

        :param rupture:
            Instance of
            :class:`openquake.hazardlib.source.rupture.BaseRupture`

        :returns:
            Tuple of two items: sites and distances context.

        :raises ValueError:
            If any of declared required parameters (site, rupture and
            distance parameters) is unknown.
        """
        sites, dctx = self.filter(sites, rupture)
        for param in self.REQUIRES_DISTANCES - set([self.filter_distance]):
            distances = get_distances(rupture, sites, param)
            setattr(dctx, param, distances)
        reqv_obj = (self.reqv.get(rupture.tectonic_region_type)
                    if self.reqv else None)
        if reqv_obj and isinstance(rupture.surface, PlanarSurface):
            reqv = reqv_obj.get(dctx.repi, rupture.mag)
            if 'rjb' in self.REQUIRES_DISTANCES:
                dctx.rjb = reqv
            if 'rrup' in self.REQUIRES_DISTANCES:
                reqv_rup = numpy.sqrt(reqv**2 + rupture.hypocenter.depth**2)
                dctx.rrup = reqv_rup
        self.add_rup_params(rupture)
        return sites, dctx

    def get_pmap(self, src, s_sites, rup_indep=True):
        """
        :param src: a hazardlib source
        :param s_sites: the sites affected by it
        :returns: the probability map generated by the source
        """
        imts = self.imts
        sitecol = s_sites.complete
        N, M = len(sitecol), len(imts)
        fewsites = N <= self.max_sites_disagg
        rupdata = RupData(self)
        nrups, nsites = 0, 0
        L, G = len(self.imtls.array), len(self.gsims)
        poemap = ProbabilityMap(L, G)
        for rup, sites in self._gen_rup_sites(src, s_sites):
            try:
                with self.ctx_mon:
                    sctx, dctx = self.make_contexts(sites, rup)
            except FarAwayRupture:
                continue
            with self.gmf_mon:
                mean_std = numpy.zeros((G, 2, len(sctx), M))
                for i, gsim in enumerate(self.gsims):
                    dctx_ = dctx.roundup(gsim.minimum_distance)
                    mean_std[i] = gsim.get_mean_std(sctx, rup, dctx_, imts)
            with self.poe_mon:
                for sid, pne in self._make_pnes(rup, sctx.sids, mean_std):
                    pcurve = poemap.setdefault(sid, rup_indep)
                    if rup_indep:
                        pcurve.array *= pne
                    else:
                        pcurve.array += (1.-pne) * rup.weight
            nrups += 1
            nsites += len(sctx)
            if fewsites:  # store rupdata
                rupdata.add(rup, src.id, sctx, dctx)
        poemap.nrups = nrups
        poemap.nsites = nsites
        poemap.data = rupdata.data
        return poemap

    def _gen_rup_sites(self, src, sites):
        # implements the pointsource_distance feature
        if hasattr(src, 'location') and src.count_nphc() > 1:
            d_depth = src._get_delta_depth()
            for mag, mag_occ_rate in src.get_annual_occurrence_rates():
                p_radius = src._get_max_rupture_projection_radius(mag)
                collapse_distance = 3 * max(p_radius, d_depth)
                close_sites, far_sites = sites.split(
                    src.location, collapse_distance)
                if close_sites is None:  # all is far
                    for rup in src.gen_ruptures(mag, mag_occ_rate, collapse=1):
                        yield rup, far_sites
                elif far_sites is None:  # all is close
                    for rup in src.gen_ruptures(mag, mag_occ_rate, collapse=0):
                        yield rup, close_sites
<<<<<<< HEAD
                else:  # some sites are far, some are close
                    for rup in src.gen_ruptures(mag, mag_occ_rate, 0):
=======
                else:
                    for rup in src.gen_ruptures(mag, mag_occ_rate, collapse=0):
                        yield rup, close_sites
                    for rup in src.gen_ruptures(mag, mag_occ_rate, collapse=1):
>>>>>>> 8fa45409
                        yield rup, far_sites
                    for rup in src.gen_ruptures(mag, mag_occ_rate, 1):
                        yield rup, close_sites
        else:
            for rup in src.iter_ruptures():
                yield rup, sites

    def get_pmap_by_grp(self, src_sites, src_mutex=False, rup_mutex=False):
        """
        :param src_sites: an iterator of pairs (source, sites)
        :param src_mutex: True if the sources are mutually exclusive
        :param rup_mutex: True if the ruptures are mutually exclusive
        :return: dictionaries pmap, rdata, calc_times
        """
        imtls = self.imtls
        L, G = len(imtls.array), len(self.gsims)
        pmap = AccumDict(accum=ProbabilityMap(L, G))
        gids = []
        rup_data = AccumDict(accum=[])
        # AccumDict of arrays with 3 elements nrups, nsites, calc_time
        calc_times = AccumDict(accum=numpy.zeros(3, numpy.float32))
        it = iter(src_sites)
        while True:
            t0 = time.time()
            try:
                src, s_sites = next(it)
                poemap = self.get_pmap(src, s_sites, not rup_mutex)
                _update(pmap, poemap, src, src_mutex, rup_mutex)
            except StopIteration:
                break
            except Exception as err:
                etype, err, tb = sys.exc_info()
                msg = '%s (source id=%s)' % (str(err), src.source_id)
                raise etype(msg).with_traceback(tb)
            if len(poemap.data):
                nr = len(poemap.data['sid_'])
                for gid in src.src_group_ids:
                    gids.extend([gid] * nr)
                    for k, v in poemap.data.items():
                        rup_data[k].extend(v)
            calc_times[src.id] += numpy.array(
                [poemap.nrups, poemap.nsites, time.time() - t0])

        rdata = {k: numpy.array(v) for k, v in rup_data.items()}
        rdata['grp_id'] = numpy.uint16(gids)
        return pmap, rdata, calc_times

    # NB: it is important for this to be fast since it is inside an inner loop
    def _make_pnes(self, rupture, sids, mean_std):
        imtls = self.imtls
        nsites = len(sids)
        pne_array = numpy.zeros((nsites, len(imtls.array), len(self.gsims)))
        for i, gsim in enumerate(self.gsims):
            for m, imt in enumerate(imtls):
                slc = imtls(imt)
                if hasattr(gsim, 'weight') and gsim.weight[imt] == 0:
                    # set by the engine when parsing the gsim logictree;
                    # when 0 ignore the gsim: see _build_trts_branches
                    pno = numpy.ones((nsites, slc.stop - slc.start))
                else:
                    poes = gsim.get_poes(
                        mean_std[i, :, :, m], imtls[imt], self.trunclevel)
                    pno = rupture.get_probability_no_exceedance(poes)
                pne_array[:, slc, i] = pno
        return zip(sids, pne_array)


class BaseContext(metaclass=abc.ABCMeta):
    """
    Base class for context object.
    """
    def __eq__(self, other):
        """
        Return True if ``other`` has same attributes with same values.
        """
        if isinstance(other, self.__class__):
            if self._slots_ == other._slots_:
                oks = []
                for s in self._slots_:
                    a, b = getattr(self, s, None), getattr(other, s, None)
                    if a is None and b is None:
                        ok = True
                    elif a is None and b is not None:
                        ok = False
                    elif a is not None and b is None:
                        ok = False
                    elif hasattr(a, 'shape') and hasattr(b, 'shape'):
                        if a.shape == b.shape:
                            ok = numpy.allclose(a, b)
                        else:
                            ok = False
                    else:
                        ok = a == b
                    oks.append(ok)
                return numpy.all(oks)
        return False


# mock of a site collection used in the tests and in the SMTK
class SitesContext(BaseContext):
    """
    Sites calculation context for ground shaking intensity models.

    Instances of this class are passed into
    :meth:`GroundShakingIntensityModel.get_mean_and_stddevs`. They are
    intended to represent relevant features of the sites collection.
    Every GSIM class is required to declare what :attr:`sites parameters
    <GroundShakingIntensityModel.REQUIRES_SITES_PARAMETERS>` does it need.
    Only those required parameters are made available in a result context
    object.
    """
    # _slots_ is used in hazardlib check_gsim and in the SMTK
    def __init__(self, slots='vs30 vs30measured z1pt0 z2pt5'.split(),
                 sitecol=None):
        self._slots_ = slots
        if sitecol is not None:
            self.sids = sitecol.sids
            for slot in slots:
                setattr(self, slot, getattr(sitecol, slot))


class DistancesContext(BaseContext):
    """
    Distances context for ground shaking intensity models.

    Instances of this class are passed into
    :meth:`GroundShakingIntensityModel.get_mean_and_stddevs`. They are
    intended to represent relevant distances between sites from the collection
    and the rupture. Every GSIM class is required to declare what
    :attr:`distance measures <GroundShakingIntensityModel.REQUIRES_DISTANCES>`
    does it need. Only those required values are calculated and made available
    in a result context object.
    """
    _slots_ = ('rrup', 'rx', 'rjb', 'rhypo', 'repi', 'ry0', 'rcdpp',
               'azimuth', 'hanging_wall', 'rvolc')

    def __init__(self, param_dist_pairs=()):
        for param, dist in param_dist_pairs:
            setattr(self, param, dist)

    def roundup(self, minimum_distance):
        """
        If the minimum_distance is nonzero, returns a copy of the
        DistancesContext with updated distances, i.e. the ones below
        minimum_distance are rounded up to the minimum_distance. Otherwise,
        returns the original DistancesContext unchanged.
        """
        if not minimum_distance:
            return self
        ctx = DistancesContext()
        for dist, array in vars(self).items():
            small_distances = array < minimum_distance
            if small_distances.any():
                array = numpy.array(array)  # make a copy first
                array[small_distances] = minimum_distance
                array.flags.writeable = False
            setattr(ctx, dist, array)
        return ctx


# mock of a rupture used in the tests and in the SMTK
class RuptureContext(BaseContext):
    """
    Rupture calculation context for ground shaking intensity models.

    Instances of this class are passed into
    :meth:`GroundShakingIntensityModel.get_mean_and_stddevs`. They are
    intended to represent relevant features of a single rupture. Every
    GSIM class is required to declare what :attr:`rupture parameters
    <GroundShakingIntensityModel.REQUIRES_RUPTURE_PARAMETERS>` does it need.
    Only those required parameters are made available in a result context
    object.
    """
    _slots_ = (
        'mag', 'strike', 'dip', 'rake', 'ztor', 'hypo_lon', 'hypo_lat',
        'hypo_depth', 'width', 'hypo_loc')
    temporal_occurrence_model = None  # to be set

    def __init__(self, param_pairs=()):
        for param, value in param_pairs:
            setattr(self, param, value)

    def get_probability_no_exceedance(self, poes):
        """
        Compute and return the probability that in the time span for which the
        rupture is defined, the rupture itself never generates a ground motion
        value higher than a given level at a given site.

        Such calculation is performed starting from the conditional probability
        that an occurrence of the current rupture is producing a ground motion
        value higher than the level of interest at the site of interest.
        The actual formula used for such calculation depends on the temporal
        occurrence model the rupture is associated with.
        The calculation can be performed for multiple intensity measure levels
        and multiple sites in a vectorized fashion.

        :param poes:
            2D numpy array containing conditional probabilities the the a
            rupture occurrence causes a ground shaking value exceeding a
            ground motion level at a site. First dimension represent sites,
            second dimension intensity measure levels. ``poes`` can be obtained
            calling the :meth:`method
            <openquake.hazardlib.gsim.base.GroundShakingIntensityModel.get_poes>
        """
        if numpy.isnan(self.occurrence_rate):  # nonparametric rupture
            # Uses the formula
            #
            #    ∑ p(k|T) * p(X<x|rup)^k
            #
            # where `p(k|T)` is the probability that the rupture occurs k times
            # in the time span `T`, `p(X<x|rup)` is the probability that a
            # rupture occurrence does not cause a ground motion exceedance, and
            # thesummation `∑` is done over the number of occurrences `k`.
            #
            # `p(k|T)` is given by the attribute probs_occur and
            # `p(X<x|rup)` is computed as ``1 - poes``.
            # Converting from 1d to 2d
            if len(poes.shape) == 1:
                poes = numpy.reshape(poes, (-1, len(poes)))
            p_kT = self.probs_occur
            prob_no_exceed = numpy.array(
                [v * ((1 - poes) ** i) for i, v in enumerate(p_kT)])
            prob_no_exceed = numpy.sum(prob_no_exceed, axis=0)
            if isinstance(prob_no_exceed, numpy.ndarray):
                prob_no_exceed[prob_no_exceed > 1.] = 1.  # sanity check
                prob_no_exceed[poes == 0.] = 1.  # avoid numeric issues
            return prob_no_exceed
        # parametric rupture
        tom = self.temporal_occurrence_model
        return tom.get_probability_no_exceedance(self.occurrence_rate, poes)<|MERGE_RESOLUTION|>--- conflicted
+++ resolved
@@ -312,11 +312,13 @@
         return poemap
 
     def _gen_rup_sites(self, src, sites):
-        # implements the pointsource_distance feature
+        # implements the collapse distance feature: the finite site effects
+        # are ignored for sites over 3 times the rupture length
         if hasattr(src, 'location') and src.count_nphc() > 1:
             d_depth = src._get_delta_depth()
             for mag, mag_occ_rate in src.get_annual_occurrence_rates():
                 p_radius = src._get_max_rupture_projection_radius(mag)
+                # the collapse distance has been decided heuristically by MS
                 collapse_distance = 3 * max(p_radius, d_depth)
                 close_sites, far_sites = sites.split(
                     src.location, collapse_distance)
@@ -326,17 +328,10 @@
                 elif far_sites is None:  # all is close
                     for rup in src.gen_ruptures(mag, mag_occ_rate, collapse=0):
                         yield rup, close_sites
-<<<<<<< HEAD
                 else:  # some sites are far, some are close
-                    for rup in src.gen_ruptures(mag, mag_occ_rate, 0):
-=======
-                else:
+                    for rup in src.gen_ruptures(mag, mag_occ_rate, collapse=1):
+                        yield rup, far_sites
                     for rup in src.gen_ruptures(mag, mag_occ_rate, collapse=0):
-                        yield rup, close_sites
-                    for rup in src.gen_ruptures(mag, mag_occ_rate, collapse=1):
->>>>>>> 8fa45409
-                        yield rup, far_sites
-                    for rup in src.gen_ruptures(mag, mag_occ_rate, 1):
                         yield rup, close_sites
         else:
             for rup in src.iter_ruptures():
