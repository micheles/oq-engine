--- conflicted
+++ resolved
@@ -108,30 +108,10 @@
         :param ir_monitor: a monitor object for .iter_ruptures()
         :yields: pairs (rupture, num_occurrences[num_samples, num_ses])
         """
-<<<<<<< HEAD
-        # the dictionary `num_occ_by_rup` contains a dictionary
-        # ses_id -> num_occurrences for each occurring rupture
-        # generating ruptures for the given source
-=======
->>>>>>> 6b6271f6
         shape = (getattr(self, 'samples', 1), num_ses)
         mutex_weight = getattr(self, 'mutex_weight', 1)
         with ir_monitor:
             ruptures = list(self.iter_ruptures())
-<<<<<<< HEAD
-        for rup_no, rup in enumerate(ruptures):
-            rup.serial = seed = self.serial[rup_no]
-            numpy.random.seed(seed)
-            num_occ = rup.sample_number_of_occurrences(shape)
-            if num_occ.any():
-                if mutex_weight < 1:
-                    ok = numpy.random.random(shape) < mutex_weight
-                else:
-                    ok = numpy.ones(shape, bool)
-                occ_ok = num_occ * ok
-                if occ_ok.any():
-                    yield rup, num_occ * ok
-=======
         for rup, serial in zip(ruptures, self.serial):
             rup.serial = serial  # used as seed
             numpy.random.seed(serial)
@@ -142,7 +122,6 @@
                     num_occ *= (numpy.random.random(shape) < mutex_weight)
                 if num_occ.any():
                     yield rup, num_occ
->>>>>>> 6b6271f6
 
     def __iter__(self):
         """
