# -*- coding: utf-8 -*-
# vim: tabstop=4 shiftwidth=4 softtabstop=4
#
# Copyright (C) 2012-2018 GEM Foundation
#
# OpenQuake is free software: you can redistribute it and/or modify it
# under the terms of the GNU Affero General Public License as published
# by the Free Software Foundation, either version 3 of the License, or
# (at your option) any later version.
#
# OpenQuake is distributed in the hope that it will be useful,
# but WITHOUT ANY WARRANTY; without even the implied warranty of
# MERCHANTABILITY or FITNESS FOR A PARTICULAR PURPOSE.  See the
# GNU Affero General Public License for more details.
#
# You should have received a copy of the GNU Affero General Public License
# along with OpenQuake. If not, see <http://www.gnu.org/licenses/>.
"""
Module :mod:`~openquake.hazardlib.calc.filters` contain filter functions for
calculators.

Filters are functions (or other callable objects) that should take generators
and return generators. There are two different kinds of filter functions:

1. Source-site filters. Those functions take a generator of two-item tuples,
   each pair consists of seismic source object (that is, an instance of
   a subclass of :class:`~openquake.hazardlib.source.base.BaseSeismicSource`)
   and a site collection (instance of
   :class:`~openquake.hazardlib.site.SiteCollection`).
2. Rupture-site filters. Those also take a generator of pairs, but in this
   case the first item in the pair is a rupture object (instance of
   :class:`~openquake.hazardlib.source.rupture.Rupture`). The second element in
   generator items is still site collection.

The purpose of both kinds of filters is to limit the amount of calculation
to be done based on some criteria, like the distance between the source
and the site. So common design feature of all the filters is the loop over
pairs of the provided generator, filtering the sites collection, and if
there are no items left in it, skipping the pair and continuing to the next
one. If some sites need to be considered together with that source / rupture,
the pair gets generated out, with a (possibly) :meth:`limited
<openquake.hazardlib.site.SiteCollection.filter>` site collection.

Consistency of filters' input and output stream format allows several filters
(obviously, of the same kind) to be chained together.

Filter functions should not make assumptions about the ordering of items
in the original generator or draw more than one pair at once. Ideally, they
should also perform reasonably fast (filtering stage that takes longer than
the actual calculation on unfiltered collection only decreases performance).

Module :mod:`openquake.hazardlib.calc.filters` exports one distance-based
filter function as well as a "no operation" filter (`source_site_noop_filter`).
There is a class `SourceFilter` to determine the sites
affected by a given source: the second one uses an R-tree index and it is
faster if there are a lot of sources, i.e. if the initial time to prepare
the index can be compensed.
"""
import sys
import copy
import operator
import collections
from contextlib import contextmanager
import numpy
from scipy.interpolate import interp1d
import rtree
from openquake.baselib.parallel import Starmap
from openquake.baselib.general import writetmp, groupby
from openquake.baselib.python3compat import raise_
from openquake.hazardlib.geo.utils import (
    KM_TO_DEGREES, angular_distance, within, fix_lon, get_bounding_box)

MAX_DISTANCE = 2000  # km, ultra big distance used if there is no filter
src_group_id = operator.attrgetter('src_group_id')


@contextmanager
def context(src):
    """
    Used to add the source_id to the error message. To be used as

    with context(src):
        operation_with(src)

    Typically the operation is filtering a source, that can fail for
    tricky geometries.
    """
    try:
        yield
    except Exception:
        etype, err, tb = sys.exc_info()
        msg = 'An error occurred with source id=%s. Error: %s'
        msg %= (src.source_id, err)
        raise_(etype, msg, tb)


def getdefault(dic_with_default, key):
    """
    :param dic_with_default: a dictionary with a 'default' key
    :param key: a key that may be present in the dictionary or not
    :returns: the value associated to the key, or to 'default'
    """
    try:
        return dic_with_default[key]
    except KeyError:
        return dic_with_default['default']


def get_distances(rupture, mesh, param):
    """
    :param rupture: a rupture
    :param mesh: a mesh of points
    :param param: the kind of distance to compute (default rjb)
    :returns: an array of distances from the given mesh
    """
    if param == 'rrup':
        dist = rupture.surface.get_min_distance(mesh)
    elif param == 'rx':
        dist = rupture.surface.get_rx_distance(mesh)
    elif param == 'ry0':
        dist = rupture.surface.get_ry0_distance(mesh)
    elif param == 'rjb':
        dist = rupture.surface.get_joyner_boore_distance(mesh)
    elif param == 'rhypo':
        dist = rupture.hypocenter.distance_to_mesh(mesh)
    elif param == 'repi':
        dist = rupture.hypocenter.distance_to_mesh(mesh, with_depths=False)
    elif param == 'rcdpp':
        dist = rupture.get_cdppvalue(mesh)
    elif param == 'azimuth':
        dist = rupture.surface.get_azimuth(mesh)
    elif param == "rvolc":
        # Volcanic distance not yet supported, defaulting to zero
        dist = numpy.zeros_like(mesh.lons)
    else:
        raise ValueError('Unknown distance measure %r' % param)
    return dist


class FarAwayRupture(Exception):
    """Raised if the rupture is outside the maximum distance for all sites"""


class Piecewise(object):
    """
    Given two arrays x and y of non-decreasing values, build a piecewise
    function associating to each x the corresponding y. If x is smaller
    then the minimum x, the minimum y is returned; if x is larger than the
    maximum x, the maximum y is returned.
    """
    def __init__(self, x, y):
        self.y = numpy.array(y)
        # interpolating from x values to indices in the range [0: len(x)]
        self.piecewise = interp1d(x, range(len(x)), bounds_error=False,
                                  fill_value=(0, len(x) - 1))

    def __call__(self, x):
        idx = numpy.int64(numpy.ceil(self.piecewise(x)))
        return self.y[idx]


class IntegrationDistance(collections.Mapping):
    """
    Pickleable object wrapping a dictionary of integration distances per
    tectonic region type. The integration distances can be scalars or
    list of pairs (magnitude, distance). Here is an example using 'default'
    as tectonic region type, so that the same values will be used for all
    tectonic region types:

    >>> maxdist = IntegrationDistance({'default': [
    ...          (3, 30), (4, 40), (5, 100), (6, 200), (7, 300), (8, 400)]})
    >>> maxdist('Some TRT', mag=2.5)
    30
    >>> maxdist('Some TRT', mag=3)
    30
    >>> maxdist('Some TRT', mag=3.1)
    40
    >>> maxdist('Some TRT', mag=8)
    400
    >>> maxdist('Some TRT', mag=8.5)  # 2000 km are used above the maximum
    2000

    It has also a method `.get_closest(sites, rupture)` returning the closest
    sites to the rupture and their distances. The integration distance can be
    missing if the sites have been already filtered (empty dictionary): in
    that case the method returns all the sites and all the distances.
    """
    def __init__(self, dic):
        self.dic = dic or {}  # TRT -> float or list of pairs
        self.magdist = {}  # TRT -> (magnitudes, distances)
        for trt, value in self.dic.items():
            if isinstance(value, list):  # assume a list of pairs (mag, dist)
                self.magdist[trt] = value
            else:
                self.dic[trt] = float(value)

    def __call__(self, trt, mag=None):
        value = getdefault(self.dic, trt)
        if isinstance(value, float):  # scalar maximum distance
            return value
        elif mag is None:  # get the maximum distance
            return MAX_DISTANCE
        elif not hasattr(self, 'piecewise'):
            self.piecewise = {}  # function cache
        try:
            md = self.piecewise[trt]  # retrieve from the cache
        except KeyError:  # fill the cache
            mags, dists = zip(*getdefault(self.magdist, trt))
            if mags[-1] < 11:  # use 2000 km for mag > mags[-1]
                mags = numpy.concatenate([mags, [11]])
                dists = numpy.concatenate([dists, [MAX_DISTANCE]])
            md = self.piecewise[trt] = Piecewise(mags, dists)
        return md(mag)

    def get_bounding_box(self, lon, lat, trt=None, mag=None):
        """
        Build a bounding box around the given lon, lat by computing the
        maximum_distance at the given tectonic region type and magnitude.

        :param lon: longitude
        :param lat: latitude
        :param trt: tectonic region type, possibly None
        :param mag: magnitude, possibly None
        :returns: min_lon, min_lat, max_lon, max_lat
        """
        if trt is None:  # take the greatest integration distance
            maxdist = max(self(trt, mag) for trt in self.dic)
        else:  # get the integration distance for the given TRT
            maxdist = self(trt, mag)
        a1 = min(maxdist * KM_TO_DEGREES, 90)
        a2 = min(angular_distance(maxdist, lat), 180)
        return lon - a2, lat - a1, lon + a2, lat + a1

    def get_affected_box(self, src):
        """
        Get the enlarged bounding box of a source.

        :param src: a source object
        :returns: a bounding box (min_lon, min_lat, max_lon, max_lat)
        """
        mag = src.get_min_max_mag()[1]
        maxdist = self(src.tectonic_region_type, mag)
        bbox = get_bounding_box(src, maxdist)
        return (fix_lon(bbox[0]), bbox[1], fix_lon(bbox[2]), bbox[3])

    def __getstate__(self):
        # otherwise is not pickleable due to .piecewise
        return dict(dic=self.dic, magdist=self.magdist)

    def __getitem__(self, trt):
        return self(trt)

    def __iter__(self):
        return iter(self.dic)

    def __len__(self):
        return len(self.dic)

    def __repr__(self):
        return repr(self.dic)


<<<<<<< HEAD
class SourceFilter(object):
    """
    The SourceFilter uses the rtree library. The index is generated at
    instantiation time and kept in memory. The filter should be
    instantiated only once per calculation, after the site collection is
    known. It should be used as follows::

      ss_filter = SourceFilter(sitecol, integration_distance)
      for src, sites in ss_filter(sources):
         do_something(...)

    As a side effect, sets the `.nsites` attribute of the source, i.e. the
    number of sites within the integration distance. Notice that SourceFilter
    instances can be pickled, but when unpickled the index is lost: the reason
    is that libspatialindex indices cannot be properly pickled
    (https://github.com/Toblerity/rtree/issues/65).

    :param sitecol:
        :class:`openquake.hazardlib.site.SiteCollection` instance (or None)
    :param integration_distance:
        Integration distance dictionary (TRT -> distance in km)
    :param prefilter:
        by default "rtree", accepts also "numpy" and "no"
    """
    def __init__(self, sitecol, integration_distance, prefilter='rtree'):
=======
def prefilter(srcs, srcfilter, monitor):
    """
    :returns: a dict src_group_id -> sources
    """
    return groupby(srcfilter.filter(srcs), src_group_id)


class BaseFilter(object):
    def __init__(self, sitecol, integration_distance):
>>>>>>> 9621376c
        if sitecol is not None and len(sitecol) < len(sitecol.complete):
            raise ValueError('%s is not complete!' % sitecol)
        self.sitecol = sitecol
        self.integration_distance = (
            IntegrationDistance(integration_distance)
            if isinstance(integration_distance, dict)
            else integration_distance)

    def get_rectangle(self, src):
        """
        :param src: a source object
        :returns: ((min_lon, min_lat), width, height), useful for plotting
        """
        min_lon, min_lat, max_lon, max_lat = (
            self.integration_distance.get_affected_box(src))
        return (min_lon, min_lat), (max_lon - min_lon) % 360, max_lat - min_lat

    def get_close_sites(self, source):
        """
        Returns the sites within the integration distance from the source,
        or None.
        """
        source_sites = list(self([source]))
        if source_sites:
            return source_sites[0][1]

    def __call__(self, sources):
        if not self.integration_distance:  # do not filter
            for src in sources:
                yield src, self.sitecol
            return
        for src in self.filter(sources):
            yield src, self.sitecol.filtered(src.indices)


class SourceFilter(BaseFilter):

    # used in the disaggregation calculator
    def get_bounding_boxes(self, trt=None, mag=None):
        """
        :param trt: a tectonic region type (used for the integration distance)
        :param mag: a magnitude (used for the integration distance)
        :returns: a list of bounding boxes, one per site
        """
        bbs = []
        for site in self.sitecol:
            bb = self.integration_distance.get_bounding_box(
                site.location.longitude, site.location.latitude, trt, mag)
            bbs.append(bb)
        return bbs

    def filter(self, sources):
        for src in sources:
<<<<<<< HEAD
            if hasattr(src, 'indices'):  # already filtered
                yield src, sites.filtered(src.indices)
            elif self.prefilter == 'no':  # do not filter
                yield src, sites
            elif self.prefilter == 'rtree':
                indices = within(self.get_affected_box(src), self.index)
                if len(indices):
                    src.indices = indices
                    yield src, sites.filtered(src.indices)
            elif self.prefilter == 'numpy':
                s_sites = sites.within_bbox(self.get_affected_box(src))
                if s_sites is not None:
                    src.indices = s_sites.sids
                    yield src, s_sites
=======
            if hasattr(src, 'indices'):   # already filtered
                yield src
                continue
            box = self.integration_distance.get_affected_box(src)
            indices = self.sitecol.within_bbox(box)
            if len(indices):
                src.indices = indices
                yield src

    def pfilter(self, sources, monitor):
        """
        Filter the sources in parallel.
>>>>>>> 9621376c

        :param sources: a sequence of sources
        :param monitor: a Monitor instance
        :returns: a dictionary src_group_id -> sources
        """
        sources_by_grp = Starmap.apply(
            prefilter, (sources, self, monitor)).reduce()
        # avoid task ordering issues
        for sources in sources_by_grp.values():
            sources.sort(key=operator.attrgetter('source_id'))
        return sources_by_grp


class RtreeFilter(BaseFilter):
    """
    The SourceFilter uses the rtree library. The index is generated at
    instantiation time and kept in memory. The filter should be
    instantiated only once per calculation, after the site collection is
    known. It should be used as follows::

      ss_filter = SourceFilter(sitecol, integration_distance)
      for src, sites in ss_filter(sources):
         do_something(...)

    As a side effect, sets the `.nsites` attribute of the source, i.e. the
    number of sites within the integration distance. Notice that SourceFilter
    instances can be pickled, but when unpickled the index is lost: the reason
    is that libspatialindex indices cannot be properly pickled
    (https://github.com/Toblerity/rtree/issues/65).

    :param sitecol:
        :class:`openquake.hazardlib.site.SiteCollection` instance (or None)
    :param integration_distance:
        Integration distance dictionary (TRT -> distance in km)
    :param prefilter:
        by default "rtree", accepts also "numpy" and "no"
    """
    def __init__(self, sitecol, integration_distance):
        self.integration_distance = integration_distance
        self.indexpath = writetmp('')
        lonlats = zip(sitecol.lons, sitecol.lats)
        index = rtree.index.Index(self.indexpath)
        for i, (lon, lat) in enumerate(lonlats):
            index.insert(i, (lon, lat, lon, lat))
        index.close()

    def filter(self, sources):
        index = rtree.index.Index(self.indexpath)
        for src in sources:
            box = self.integration_distance.get_affected_box(src)
            indices = within(box, index)
            if len(indices):
                src.indices = indices
                yield src
        index.close()

    def pfilter(self, sources, monitor):
        """
        Filter the sources in parallel.

        :param sources: a sequence of sources
        :param monitor: a Monitor instance
        :returns: a dictionary src_group_id -> sources
        """
        sources_by_grp = Starmap.apply(
            prefilter, (sources, self, monitor),
            distribute='processpool').reduce()
        # avoid task ordering issues
        for sources in sources_by_grp.values():
            sources.sort(key=operator.attrgetter('source_id'))
        return sources_by_grp


source_site_noop_filter = BaseFilter(None, {})<|MERGE_RESOLUTION|>--- conflicted
+++ resolved
@@ -260,33 +260,6 @@
         return repr(self.dic)
 
 
-<<<<<<< HEAD
-class SourceFilter(object):
-    """
-    The SourceFilter uses the rtree library. The index is generated at
-    instantiation time and kept in memory. The filter should be
-    instantiated only once per calculation, after the site collection is
-    known. It should be used as follows::
-
-      ss_filter = SourceFilter(sitecol, integration_distance)
-      for src, sites in ss_filter(sources):
-         do_something(...)
-
-    As a side effect, sets the `.nsites` attribute of the source, i.e. the
-    number of sites within the integration distance. Notice that SourceFilter
-    instances can be pickled, but when unpickled the index is lost: the reason
-    is that libspatialindex indices cannot be properly pickled
-    (https://github.com/Toblerity/rtree/issues/65).
-
-    :param sitecol:
-        :class:`openquake.hazardlib.site.SiteCollection` instance (or None)
-    :param integration_distance:
-        Integration distance dictionary (TRT -> distance in km)
-    :param prefilter:
-        by default "rtree", accepts also "numpy" and "no"
-    """
-    def __init__(self, sitecol, integration_distance, prefilter='rtree'):
-=======
 def prefilter(srcs, srcfilter, monitor):
     """
     :returns: a dict src_group_id -> sources
@@ -296,7 +269,6 @@
 
 class BaseFilter(object):
     def __init__(self, sitecol, integration_distance):
->>>>>>> 9621376c
         if sitecol is not None and len(sitecol) < len(sitecol.complete):
             raise ValueError('%s is not complete!' % sitecol)
         self.sitecol = sitecol
@@ -350,22 +322,6 @@
 
     def filter(self, sources):
         for src in sources:
-<<<<<<< HEAD
-            if hasattr(src, 'indices'):  # already filtered
-                yield src, sites.filtered(src.indices)
-            elif self.prefilter == 'no':  # do not filter
-                yield src, sites
-            elif self.prefilter == 'rtree':
-                indices = within(self.get_affected_box(src), self.index)
-                if len(indices):
-                    src.indices = indices
-                    yield src, sites.filtered(src.indices)
-            elif self.prefilter == 'numpy':
-                s_sites = sites.within_bbox(self.get_affected_box(src))
-                if s_sites is not None:
-                    src.indices = s_sites.sids
-                    yield src, s_sites
-=======
             if hasattr(src, 'indices'):   # already filtered
                 yield src
                 continue
@@ -378,7 +334,6 @@
     def pfilter(self, sources, monitor):
         """
         Filter the sources in parallel.
->>>>>>> 9621376c
 
         :param sources: a sequence of sources
         :param monitor: a Monitor instance
