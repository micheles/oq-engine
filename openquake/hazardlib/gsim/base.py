--- conflicted
+++ resolved
@@ -279,12 +279,10 @@
         :return: a list of filtered ruptures with context attributes
         """
         ruptures = []
-<<<<<<< HEAD
-        weights = getattr(src, 'weights', itertools.cycle(
-            [1. / (src.num_ruptures or src.count_ruptures())]))
+        weight = 1. / (src.num_ruptures or src.count_ruptures())
         sf = SourceFilter(sites, self.maximum_distance, use_rtree=False)
         for s, s_sites in sf(source.split_source(src)):
-            for rup, weight in zip(s.iter_ruptures(), weights):
+            for rup in s.iter_ruptures():
                 rup.weight = weight
                 try:
                     rup.sctx, rup.rctx, rup.dctx = self.make_contexts(
@@ -292,16 +290,6 @@
                 except FarAwayRupture:
                     continue
                 ruptures.append(rup)
-=======
-        weight = 1. / (src.num_ruptures or src.count_ruptures())
-        for rup in src.iter_ruptures():
-            rup.weight = weight
-            try:
-                rup.sctx, rup.rctx, rup.dctx = self.make_contexts(sites, rup)
-            except FarAwayRupture:
-                continue
-            ruptures.append(rup)
->>>>>>> fb9c8577
         return ruptures
 
     def make_pmap(self, ruptures, imtls, trunclevel, rup_indep):
