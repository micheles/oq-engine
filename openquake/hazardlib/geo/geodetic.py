--- conflicted
+++ resolved
@@ -227,11 +227,7 @@
     """
     :param lons: array of m longitudes
     :param lats: array of m latitudes
-<<<<<<< HEAD
-    :returns: array of (m, m) distances
-=======
     :returns: matrix of (m, m) distances
->>>>>>> 635a05df
     """
     m = len(lons)
     assert m == len(lats), (m, len(lats))
@@ -243,13 +239,8 @@
         a = numpy.sin((lats[i] - lats) / 2.0)
         b = numpy.sin((lons[i] - lons) / 2.0)
         result[i, :] = numpy.arcsin(
-<<<<<<< HEAD
-            numpy.sqrt(a * a + cos_lats[i] * cos_lats * b * b))
-    return result * diameter
-=======
             numpy.sqrt(a * a + cos_lats[i] * cos_lats * b * b)) * diameter
     return numpy.matrix(result, copy=False)
->>>>>>> 635a05df
 
 
 def min_idx_dst(mlons, mlats, mdepths, slons, slats, sdepths=0,
