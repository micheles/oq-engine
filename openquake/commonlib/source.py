# -*- coding: utf-8 -*-
# vim: tabstop=4 shiftwidth=4 softtabstop=4
#
# Copyright (C) 2010-2018 GEM Foundation
#
# OpenQuake is free software: you can redistribute it and/or modify it
# under the terms of the GNU Affero General Public License as published
# by the Free Software Foundation, either version 3 of the License, or
# (at your option) any later version.
#
# OpenQuake is distributed in the hope that it will be useful,
# but WITHOUT ANY WARRANTY; without even the implied warranty of
# MERCHANTABILITY or FITNESS FOR A PARTICULAR PURPOSE.  See the
# GNU Affero General Public License for more details.
#
# You should have received a copy of the GNU Affero General Public License
# along with OpenQuake. If not, see <http://www.gnu.org/licenses/>.
import os
import copy
import math
import logging
import operator
import collections
import numpy

from openquake.baselib import hdf5
from openquake.baselib.python3compat import decode
from openquake.baselib.general import (
    groupby, group_array, gettemp, AccumDict, cached_property)
from openquake.hazardlib import source, sourceconverter
from openquake.hazardlib.gsim.gmpe_table import GMPETable
from openquake.commonlib import logictree
from openquake.commonlib.rlzs_assoc import get_rlzs_assoc


MINWEIGHT = source.MINWEIGHT
MAX_INT = 2 ** 31 - 1
U16 = numpy.uint16
U32 = numpy.uint32
I32 = numpy.int32
F32 = numpy.float32
rlz_dt = numpy.dtype([
    ('branch_path', 'S200'), ('gsims', 'S100'), ('weight', F32)])

source_model_dt = numpy.dtype([
    ('name', hdf5.vstr),
    ('weight', F32),
    ('path', hdf5.vstr),
    ('num_rlzs', U32),
    ('samples', U32),
])

src_group_dt = numpy.dtype(
    [('grp_id', U32),
     ('name', hdf5.vstr),
     ('trti', U16),
     ('effrup', I32),
     ('totrup', I32),
     ('sm_id', U32)])


def gsim_names(rlz):
    """
    Names of the underlying GSIMs separated by spaces
    """
    return ' '.join(str(v) for v in rlz.gsim_rlz.value)


def capitalize(words):
    """
    Capitalize words separated by spaces.
    """
    return ' '.join(w.capitalize() for w in decode(words).split(' '))


def _assert_equal_sources(nodes):
    if hasattr(nodes[0], 'source_id'):
        n0 = nodes[0]
        for n in nodes[1:]:
            n.assert_equal(n0, ignore=('id', 'src_group_id'))
    else:  # assume source nodes
        n0 = nodes[0].to_str()
        for n in nodes[1:]:
            eq = n.to_str() == n0
            if not eq:
                f0 = gettemp(n0)
                f1 = gettemp(n.to_str())
            assert eq, 'different parameters for source %s, run meld %s %s' % (
                n['id'], f0, f1)


def get_field(data, field, default):
    """
    :param data: a record with a field `field`, possibily missing
    """
    try:
        return data[field]
    except ValueError:  # field missing in old engines
        return default


class CompositionInfo(object):
    """
    An object to collect information about the composition of
    a composite source model.

    :param source_model_lt: a SourceModelLogicTree object
    :param source_models: a list of LtSourceModel instances
    """
    @classmethod
    def fake(cls, gsimlt=None):
        """
        :returns:
            a fake `CompositionInfo` instance with the given gsim logic tree
            object; if None, builds automatically a fake gsim logic tree
        """
        weight = 1
        gsim_lt = gsimlt or logictree.GsimLogicTree.from_('FromFile')
        fakeSM = logictree.LtSourceModel(
            'scenario', weight,  'b1',
            [sourceconverter.SourceGroup('*', eff_ruptures=1)],
            gsim_lt.get_num_paths(), ordinal=0, samples=1)
        return cls(gsim_lt, seed=0, num_samples=0, source_models=[fakeSM],
                   totweight=0)

    get_rlzs_assoc = get_rlzs_assoc

    def __init__(self, gsim_lt, seed, num_samples, source_models, totweight=0):
        self.gsim_lt = gsim_lt
        self.seed = seed
        self.num_samples = num_samples
        self.source_models = source_models
        self.tot_weight = totweight
        self.init()

    def init(self):
        self.trt_by_grp = self.grp_by("trt")
        if self.num_samples:
            self.seed_samples_by_grp = {}
            seed = self.seed
            for sm in self.source_models:
                for grp in sm.src_groups:
                    self.seed_samples_by_grp[grp.id] = seed, sm.samples
                seed += sm.samples

    @property
    def gsim_rlzs(self):
        """
        Build and cache the gsim logic tree realizations
        """
        try:
            return self._gsim_rlzs
        except AttributeError:
            self._gsim_rlzs = list(self.gsim_lt)
            return self._gsim_rlzs

    def get_gsims(self, grp_id):
        """
        Get the GSIMs associated with the given group
        """
        trt = self.trt_by_grp[grp_id]
        if self.num_samples:  # sampling
            seed, samples = self.seed_samples_by_grp[grp_id]
            numpy.random.seed(seed)
            idxs = numpy.random.choice(len(self.gsim_rlzs), samples)
            rlzs = [self.gsim_rlzs[i] for i in idxs]
        else:  # full enumeration
            rlzs = None
        return self.gsim_lt.get_gsims(trt, rlzs)

    def get_info(self, sm_id):
        """
        Extract a CompositionInfo instance containing the single
        model of index `sm_id`.
        """
        sm = self.source_models[sm_id]
        num_samples = sm.samples if self.num_samples else 0
        return self.__class__(
            self.gsim_lt, self.seed, num_samples, [sm], self.tot_weight)

    def get_samples_by_grp(self):
        """
        :returns: a dictionary src_group_id -> source_model.samples
        """
        return {grp.id: sm.samples for sm in self.source_models
                for grp in sm.src_groups}

    def get_rlzs_by_gsim_grp(self, sm_lt_path=None, trts=None):
        """
        :returns: a dictionary src_group_id -> gsim -> rlzs
        """
        self.rlzs_assoc = self.get_rlzs_assoc(sm_lt_path, trts)
        dic = {grp.id: self.rlzs_assoc.get_rlzs_by_gsim(grp.id)
               for sm in self.source_models for grp in sm.src_groups}
        return dic

    def __getnewargs__(self):
        # with this CompositionInfo instances will be unpickled correctly
        return self.seed, self.num_samples, self.source_models

    def trt2i(self):
        """
        :returns: trt -> trti
        """
        trts = sorted(set(src_group.trt for sm in self.source_models
                          for src_group in sm.src_groups))
        return {trt: i for i, trt in enumerate(trts)}

    def __toh5__(self):
        # save csm_info/sg_data, csm_info/sm_data in the datastore
        trti = self.trt2i()
        sg_data = []
        sm_data = []
        for sm in self.source_models:
            trts = set(sg.trt for sg in sm.src_groups)
            num_gsim_paths = self.gsim_lt.reduce(trts).get_num_paths()
            sm_data.append((sm.names, sm.weight, '_'.join(sm.path),
                            num_gsim_paths, sm.samples))
            for src_group in sm.src_groups:
                sg_data.append((src_group.id, src_group.name,
                                trti[src_group.trt], src_group.eff_ruptures,
                                src_group.tot_ruptures, sm.ordinal))
        return (dict(
            sg_data=numpy.array(sg_data, src_group_dt),
            sm_data=numpy.array(sm_data, source_model_dt)),
                dict(seed=self.seed, num_samples=self.num_samples,
                     trts=hdf5.array_of_vstr(sorted(trti)),
                     gsim_lt_xml=str(self.gsim_lt),
                     gsim_fname=self.gsim_lt.fname,
                     tot_weight=self.tot_weight))

    def __fromh5__(self, dic, attrs):
        # TODO: this is called more times than needed, maybe we should cache it
        sg_data = group_array(dic['sg_data'], 'sm_id')
        sm_data = dic['sm_data']
        vars(self).update(attrs)
        self.gsim_fname = decode(self.gsim_fname)
        if self.gsim_fname.endswith('.xml'):
            # otherwise it would look in the current directory
            GMPETable.GMPE_DIR = os.path.dirname(self.gsim_fname)
            trts = sorted(self.trts)
            tmp = gettemp(self.gsim_lt_xml, suffix='.xml')
            self.gsim_lt = logictree.GsimLogicTree(tmp, trts)
        else:  # fake file with the name of the GSIM
            self.gsim_lt = logictree.GsimLogicTree.from_(self.gsim_fname)
        self.source_models = []
        for sm_id, rec in enumerate(sm_data):
            tdata = sg_data[sm_id]
            srcgroups = [
                sourceconverter.SourceGroup(
                    self.trts[data['trti']], id=data['grp_id'],
                    name=get_field(data, 'name', ''),
                    eff_ruptures=data['effrup'],
                    tot_ruptures=get_field(data, 'totrup', 0))
                for data in tdata]
            path = tuple(str(decode(rec['path'])).split('_'))
            trts = set(sg.trt for sg in srcgroups)
            sm = logictree.LtSourceModel(
                rec['name'], rec['weight'], path, srcgroups,
                rec['num_rlzs'], sm_id, rec['samples'])
            self.source_models.append(sm)
        self.init()
        try:
            os.remove(tmp)  # gsim_lt file
        except NameError:  # tmp is defined only in the regular case, see above
            pass

    def get_num_rlzs(self, source_model=None):
        """
        :param source_model: a LtSourceModel instance (or None)
        :returns: the number of realizations per source model (or all)
        """
        if source_model is None:
            return sum(self.get_num_rlzs(sm) for sm in self.source_models)
        if self.num_samples:
            return source_model.samples
        trts = set(sg.trt for sg in source_model.src_groups if sg.eff_ruptures)
        if sum(sg.eff_ruptures for sg in source_model.src_groups) == 0:
            return 0
        return self.gsim_lt.reduce(trts).get_num_paths()

    @property
    def rlzs(self):
        """
        :returns: an array of realizations
        """
        realizations = self.get_rlzs_assoc().realizations
        return numpy.array(
            [(r.uid, gsim_names(r), r.weight['default'])
             for r in realizations], rlz_dt)

    def update_eff_ruptures(self, count_ruptures):
        """
        :param count_ruptures: function or dict src_group_id -> num_ruptures
        """
        for smodel in self.source_models:
            for sg in smodel.src_groups:
                sg.eff_ruptures = (count_ruptures(sg.id)
                                   if callable(count_ruptures)
                                   else count_ruptures.get(sg.id, 0))

    def get_source_model(self, src_group_id):
        """
        Return the source model for the given src_group_id
        """
        for smodel in self.source_models:
            for src_group in smodel.src_groups:
                if src_group.id == src_group_id:
                    return smodel

    def get_grp_ids(self, sm_id):
        """
        :returns: a list of source group IDs for the given source model ID
        """
        return [sg.id for sg in self.source_models[sm_id].src_groups]

    def get_sm_by_grp(self):
        """
        :returns: a dictionary grp_id -> sm_id
        """
        return {grp.id: sm.ordinal for sm in self.source_models
                for grp in sm.src_groups}

    def grp_by(self, name):
        """
        :returns: a dictionary grp_id -> TRT string
        """
        dic = {}
        for smodel in self.source_models:
            for src_group in smodel.src_groups:
                dic[src_group.id] = getattr(src_group, name)
        return dic

    def _get_rlzs(self, smodel, all_rlzs, seed):
        if self.num_samples:
            # NB: the weights are considered when combining the results, not
            # when sampling, therefore there are no weights in the function
            # numpy.random.choice below
            numpy.random.seed(seed)
            idxs = numpy.random.choice(len(all_rlzs), smodel.samples)
            rlzs = [all_rlzs[idx] for idx in idxs]
        else:  # full enumeration
            rlzs = logictree.get_effective_rlzs(all_rlzs)
        return rlzs

    def __repr__(self):
        info_by_model = {}
        for sm in self.source_models:
            info_by_model[sm.path] = (
                '_'.join(map(decode, sm.path)),
                decode(sm.names),
                [sg.id for sg in sm.src_groups],
                sm.weight,
                self.get_num_rlzs(sm))
        summary = ['%s, %s, grp=%s, weight=%s: %d realization(s)' % ibm
                   for ibm in info_by_model.values()]
        return '<%s\n%s>' % (
            self.__class__.__name__, '\n'.join(summary))


class CompositeSourceModel(collections.Sequence):
    """
    :param source_model_lt:
        a :class:`openquake.commonlib.logictree.SourceModelLogicTree` instance
    :param source_models:
        a list of :class:`openquake.hazardlib.sourceconverter.SourceModel`
        tuples
    """
    def __init__(self, gsim_lt, source_model_lt, source_models,
                 optimize_same_id):
        self.gsim_lt = gsim_lt
        self.source_model_lt = source_model_lt
        self.source_models = source_models
        self.optimize_same_id = optimize_same_id
        self.source_info = ()
        self.info = CompositionInfo(
            gsim_lt, self.source_model_lt.seed,
            self.source_model_lt.num_samples,
            [sm.get_skeleton() for sm in self.source_models])
        try:
            dupl_sources = self.check_dupl_sources()
        except AssertionError:
            # different sources with the same ID
            self.has_dupl_sources = 0
        else:
            self.has_dupl_sources = len(dupl_sources)

    def grp_by_src(self):
        """
        :returns: a new CompositeSourceModel with one group per source
        """
        smodels = []
        grp_id = 0
        for sm in self.source_models:
            src_groups = []
            smodel = sm.__class__(sm.names, sm.weight, sm.path, src_groups,
                                  sm.num_gsim_paths, sm.ordinal, sm.samples)
            for sg in sm.src_groups:
                for src in sg.sources:
                    src.src_group_id = grp_id
                    src_groups.append(
                        sourceconverter.SourceGroup(
                            sg.trt, [src], name=src.source_id, id=grp_id))
                    grp_id += 1
            smodels.append(smodel)
        return self.__class__(self.gsim_lt, self.source_model_lt, smodels,
                              self.optimize_same_id)

    def get_model(self, sm_id):
        """
        Extract a CompositeSourceModel instance containing the single
        model of index `sm_id`.
        """
        sm = self.source_models[sm_id]
        if self.source_model_lt.num_samples:
            self.source_model_lt.num_samples = sm.samples
        new = self.__class__(self.gsim_lt, self.source_model_lt, [sm],
                             self.optimize_same_id)
        new.sm_id = sm_id
        return new

    def new(self, sources_by_grp):
        """
        Generate a new CompositeSourceModel from the given dictionary.

        :param sources_by_group: a dictionary grp_id -> sources
        :returns: a new CompositeSourceModel instance
        """
        source_models = []
        for sm in self.source_models:
            src_groups = []
            for src_group in sm.src_groups:
                if src_group.atomic:
                    sg = copy.copy(src_group)
                    sg.sources = sorted(sources_by_grp.get(sg.id, []),
                                        key=operator.attrgetter('id'))
                    src_groups.append(sg)
            newsm = logictree.LtSourceModel(
                sm.names, sm.weight, sm.path, src_groups,
                sm.num_gsim_paths, sm.ordinal, sm.samples)
            source_models.append(newsm)
        new = self.__class__(self.gsim_lt, self.source_model_lt, source_models,
                             self.optimize_same_id)
        new.info.update_eff_ruptures(new.get_num_ruptures())
        new.info.tot_weight = new.get_weight()
        return new

    def split2(self):
        """
        :returns: csm_by_grp and srcs_by_trt
        """
        csm_by_grp = self.new({sg.id: sg for sg in self.src_groups
                               if sg.atomic})
        return csm_by_grp, self._sources_by_trt()

    def get_weight(self, weight=operator.attrgetter('weight')):
        """
        :param weight: source weight function
        :returns: total weight of the source model
        """
        return sum(weight(src) for src in self.get_sources())

    @property
    def src_groups(self):
        """
        Yields the SourceGroups inside each source model.
        """
        for sm in self.source_models:
            for src_group in sm.src_groups:
                yield src_group

    def get_nonparametric_sources(self):
        """
        :returns: list of non parametric sources in the composite source model
        """
        return [src for sm in self.source_models
                for src_group in sm.src_groups
                for src in src_group if hasattr(src, 'data')]

    def check_dupl_sources(self):  # used in print_csm_info
        """
        Extracts duplicated sources, i.e. sources with the same source_id in
        different source groups. Raise an exception if there are sources with
        the same ID which are not duplicated.

        :returns: a list of list of sources, ordered by source_id
        """
        dd = collections.defaultdict(list)
        for src_group in self.src_groups:
            for src in src_group:
                try:
                    srcid = src.source_id
                except AttributeError:  # src is a Node object
                    srcid = src['id']
                dd[srcid].append(src)
        dupl = []
        for srcid, srcs in sorted(dd.items()):
            if len(srcs) > 1:
                _assert_equal_sources(srcs)
                dupl.append(srcs)
        return dupl

    def get_sources(self, kind='all'):
        """
        Extract the sources contained in the source models by optionally
        filtering and splitting them, depending on the passed parameter.
        """
        assert kind in ('all', 'indep', 'mutex'), kind
        sources = []
        for sm in self.source_models:
            for src_group in sm.src_groups:
                if kind in ('all', src_group.src_interdep):
                    for src in src_group:
                        if sm.samples > 1:
                            src.samples = sm.samples
                        sources.append(src)
        return sources

    def _sources_by_trt(self):
<<<<<<< HEAD
=======
        # involves non-atomic groups
>>>>>>> 71e0ff75
        acc = AccumDict(accum=[])
        for sm in self.source_models:
            for grp in sm.src_groups:
                if not grp.atomic:
                    acc[grp.trt].extend(grp)
        if self.optimize_same_id is False:
            return acc
        # extract a single source from multiple sources with the same ID
        n = 0
        tot = 0
        dic = {}
        for trt in acc:
            dic[trt] = []
            for grp in groupby(acc[trt], lambda x: x.source_id).values():
                src = grp[0]
                n += 1
                tot += len(grp)
                # src.src_group_id can be a list if get_sources_by_trt was
                # called before
                if len(grp) > 1 and not isinstance(src.src_group_id, list):
                    src.src_group_id = [s.src_group_id for s in grp]
                dic[trt].append(src)
        if n < tot:
            logging.info('Reduced %d sources to %d sources with unique IDs',
                         tot, n)
        return dic

    def get_num_ruptures(self):
        """
        :returns: the number of ruptures per source group ID
        """
        return {grp.id: sum(src.num_ruptures for src in grp)
                for grp in self.src_groups}

    def init_serials(self, ses_seed):
        """
        Generate unique seeds for each rupture with numpy.arange.
        This should be called only in event based calculators
        """
        sources = self.get_sources()
        serial = ses_seed
        for src in sources:
            nr = src.num_ruptures
            src.serial = serial
            serial += nr

    def get_maxweight(self, weight, concurrent_tasks, minweight=MINWEIGHT):
        """
        Return an appropriate maxweight for use in the block_splitter
        """
        totweight = self.get_weight(weight)
        ct = concurrent_tasks or 1
        mw = math.ceil(totweight / ct)
        return max(mw, minweight)

    def get_floating_spinning_factors(self):
        """
        :returns: (floating rupture factor, spinning rupture factor)
        """
        data = []
        for src in self.get_sources():
            if hasattr(src, 'hypocenter_distribution'):
                data.append(
                    (len(src.hypocenter_distribution.data),
                     len(src.nodal_plane_distribution.data)))
        if not data:
            return numpy.array([1, 1])
        return numpy.array(data).mean(axis=0)

    def __repr__(self):
        """
        Return a string representation of the composite model
        """
        models = ['%d-%s-%s,w=%s [%d src_group(s)]' % (
            sm.ordinal, sm.name, '_'.join(sm.path), sm.weight,
            len(sm.src_groups)) for sm in self.source_models]
        return '<%s\n%s>' % (self.__class__.__name__, '\n'.join(models))

    def __getitem__(self, i):
        """Return the i-th source model"""
        return self.source_models[i]

    def __iter__(self):
        """Return an iterator over the underlying source models"""
        return iter(self.source_models)

    def __len__(self):
        """Return the number of underlying source models"""
        return len(self.source_models)<|MERGE_RESOLUTION|>--- conflicted
+++ resolved
@@ -430,11 +430,10 @@
         for sm in self.source_models:
             src_groups = []
             for src_group in sm.src_groups:
-                if src_group.atomic:
-                    sg = copy.copy(src_group)
-                    sg.sources = sorted(sources_by_grp.get(sg.id, []),
-                                        key=operator.attrgetter('id'))
-                    src_groups.append(sg)
+                sg = copy.copy(src_group)
+                sg.sources = sorted(sources_by_grp.get(sg.id, []),
+                                    key=operator.attrgetter('id'))
+                src_groups.append(sg)
             newsm = logictree.LtSourceModel(
                 sm.names, sm.weight, sm.path, src_groups,
                 sm.num_gsim_paths, sm.ordinal, sm.samples)
@@ -517,10 +516,7 @@
         return sources
 
     def _sources_by_trt(self):
-<<<<<<< HEAD
-=======
         # involves non-atomic groups
->>>>>>> 71e0ff75
         acc = AccumDict(accum=[])
         for sm in self.source_models:
             for grp in sm.src_groups:
