--- conflicted
+++ resolved
@@ -268,7 +268,6 @@
         return os.path.isdir(self.export_dir) and os.access(
             self.export_dir, os.W_OK)
 
-<<<<<<< HEAD
     def is_valid_damage_ini(self):
         """
         "{calculation_mode}" calculations need a 'fragility_file' key in the
@@ -286,7 +285,7 @@
         if 'risk' in self.calculation_mode:
             return any(key.endswith('_vulnerability') for key in self.inputs)
         return True
-=======
+
     def is_valid_complex_fault_mesh_spacing(self):
         """
         The `complex_fault_mesh_spacing` parameter can be None only if
@@ -303,5 +302,4 @@
         Returns an OrderedDict with the intensity measure types and levels
         """
         items = sorted(self.intensity_measure_types_and_levels.iteritems())
-        return collections.OrderedDict(items)
->>>>>>> 305fb820
+        return collections.OrderedDict(items)