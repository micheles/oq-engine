import collections
import ConfigParser
import os
from lxml import etree

import numpy

<<<<<<< HEAD
from openquake.hazardlib import geo, site, gsim, correlation, imt
=======
from openquake.hazardlib import geo, site
>>>>>>> 8df8a7a4
from openquake.commonlib.node import read_nodes, LiteralNode, context
from openquake.risklib.workflows import Asset
from openquake import nrmllib
from openquake.commonlib.oqvalidation import OqParam

from openquake.commonlib import valid
from openquake.commonlib.oqvalidation import \
    fragility_files, vulnerability_files
from openquake.commonlib.riskmodels import \
    get_fragility_functions, get_imtls_from_vulnerabilities, get_vfs
from openquake.commonlib.source import RuptureConverter
<<<<<<< HEAD
from openquake.commonlib.nrml import registry

GSIM = gsim.get_available_gsims()


def _collect_source_model_paths(smlt):
    """
    Given a path to a source model logic tree or a file-like, collect all of
    the soft-linked path names to the source models it contains and return them
    as a uniquified list (no duplicates).
    """
    src_paths = []
    tree = etree.parse(smlt)
    for branch_set in tree.xpath('//nrml:logicTreeBranchSet',
                                 namespaces=nrmllib.PARSE_NS_MAP):

        if branch_set.get('uncertaintyType') == 'sourceModel':
            for branch in branch_set.xpath(
                    './nrml:logicTreeBranch/nrml:uncertaintyModel',
                    namespaces=nrmllib.PARSE_NS_MAP):
                src_paths.append(branch.text)
    return sorted(set(src_paths))


def get_oqparam(source, hazard_calculation_id=None, hazard_output_id=None):
    """
    Parse a dictionary of parameters from an INI-style config file.

    :param source:
        File-like object containing the config parameters.
    :param hazard_job_id:
        The ID of a previous calculation (or None)
    :param hazard_ouput_id:
        The output of a previous job (or None)
    :returns:
        An :class:`openquake.commonlib.oqvalidation.OqParam` instance
        containing the validate and casted parameters/values parsed from
        the job.ini file as well as a subdictionary 'inputs' containing
        absolute paths to all of the files referenced in the job.ini, keyed by
        the parameter name.
    """
    cp = ConfigParser.ConfigParser()
    cp.readfp(source)

    base_path = os.path.dirname(
        os.path.join(os.path.abspath('.'), source.name))
    params = dict(base_path=base_path, inputs={},
                  hazard_calculation_id=hazard_calculation_id,
                  hazard_output_id=hazard_output_id)

    # Directory containing the config file we're parsing.
    base_path = os.path.dirname(os.path.abspath(source.name))

    for sect in cp.sections():
        for key, value in cp.items(sect):
            if key.endswith(('_file', '_csv')):
                input_type, _ext = key.rsplit('_', 1)
                path = value if os.path.isabs(value) else os.path.join(
                    base_path, value)
                params['inputs'][input_type] = path
            else:
                params[key] = value

    # load source inputs (the paths are the source_model_logic_tree)
    smlt = params['inputs'].get('source_model_logic_tree')
    if smlt:
        params['inputs']['source'] = [
            os.path.join(base_path, src_path)
            for src_path in _collect_source_model_paths(smlt)]

    # check for obsolete calculation_mode
    is_risk = hazard_calculation_id or hazard_output_id
    cmode = params['calculation_mode']
    if is_risk and cmode in ('classical', 'event_based', 'scenario'):
        raise ValueError('Please change calculation_mode=%s into %s_risk '
                         'in the .ini file' % (cmode, cmode))

    oqparam = OqParam(**params)

    # define the parameter `intensity measure types and levels` always
    oqparam.intensity_measure_types_and_levels = get_imtls(oqparam)

    return oqparam
=======
from openquake.commonlib.nrml import nodefactory
>>>>>>> 8df8a7a4


def get_mesh(oqparam):
    """
    Extract the mesh of points to compute from the sites,
    the sites_csv, or the region.

    :param oqparam:
        an :class:`openquake.commonlib.oqvalidation.OqParam` instance
    """
    if getattr(oqparam, 'sites', None):
        lons, lats = zip(*oqparam.sites)
        return geo.Mesh(numpy.array(lons), numpy.array(lats))
    elif 'sites' in oqparam.inputs:
        csv_data = open(oqparam.inputs['sites'], 'U').read()
        coords = valid.coordinates(
            csv_data.strip().replace(',', ' ').replace('\n', ','))
        lons, lats = zip(*coords)
        return geo.Mesh(numpy.array(lons), numpy.array(lats))
    elif getattr(oqparam, 'region', None):
        # close the linear polygon ring by appending the first
        # point to the end
        firstpoint = geo.Point(*oqparam.region[0])
        points = [geo.Point(*xy) for xy in oqparam.region] + [firstpoint]
        return geo.Polygon(points).discretize(oqparam.region_grid_spacing)


def get_site_model(oqparam):
    """
    Convert the NRML file into an iterator over 6-tuple of the form
    (z1pt0, z2pt5, measured, vs30, lon, lat)

    :param oqparam:
        an :class:`openquake.commonlib.oqvalidation.OqParam` instance
    """
    for node in read_nodes(oqparam.inputs['site_model'],
                           lambda el: el.tag.endswith('site'),
<<<<<<< HEAD
                           registry['siteModel']):
=======
                           nodefactory['siteModel']):
>>>>>>> 8df8a7a4
        yield ~node


def get_site_collection(oqparam, mesh=None, site_ids=None,
                        site_model_params=None):
    """
    Returns a SiteCollection instance by looking at the points and the
    site model defined by the configuration parameters.

    :param oqparam:
        an :class:`openquake.commonlib.oqvalidation.OqParam` instance
    :param mesh:
        a mesh of hazardlib points; if None the mesh is
        determined by invoking get_mesh
    :param site_ids:
        a list of integers to identify the points; if None, a
        range(1, len(points) + 1) is used
    :param site_model_params:
        object with a method ,get_closest returning the closest site
        model parameters
    """
    mesh = mesh or get_mesh(oqparam)
    site_ids = site_ids or range(1, len(mesh) + 1)
    if oqparam.inputs.get('site_model'):
        sitecol = []
        for i, pt in zip(site_ids, mesh):
            param = site_model_params.\
                get_closest(pt.longitude, pt.latitude)
            sitecol.append(
                site.Site(pt, param.vs30, param.vs30_type == 'measured',
                          param.z1pt0, param.z2pt5, i))
        return site.SiteCollection(sitecol)

    # else use the default site params
    return site.SiteCollection.from_points(
        mesh.lons, mesh.lats, site_ids, oqparam)


def get_gsim(oqparam):
    """
    Return a GSIM instance from the gsim name in the configuration
    file (defined for scenario computations).
    """
    return GSIM[oqparam.gsim]()


def get_correl_model(oqparam):
    """
    Return a correlation object. See :mod:`openquake.hazardlib.correlation`
    for more info.
    """
    correl_name = getattr(oqparam, 'ground_motion_correlation_model', None)
    if correl_name is None:  # no correlation model
        return
    correl_model_cls = getattr(correlation, '%sCorrelationModel' % correl_name)
    return correl_model_cls(**oqparam.ground_motion_correlation_params)


def get_rupture(oqparam):
    """
    Returns a hazardlib rupture by reading the `rupture_model` file.

    :param oqparam:
        an :class:`openquake.commonlib.oqvalidation.OqParam` instance
    """
    rup_model = oqparam.inputs['rupture_model']
    rup_node, = read_nodes(rup_model, lambda el: 'Rupture' in el.tag,
<<<<<<< HEAD
                           registry['sourceModel'])
    conv = RuptureConverter(oqparam.rupture_mesh_spacing)
=======
                           nodefactory['sourceModel'])
>>>>>>> 8df8a7a4
    return conv.convert_node(rup_node)


def get_source_models(oqparam):
    """
    Read all the source models specified in oqparam.
    Yield pairs (fname, sources).

    :param oqparam:
        an :class:`openquake.commonlib.oqvalidation.OqParam` instance
    """
    for fname in oqparam.inputs['source']:
        srcs = read_nodes(fname, lambda elem: 'Source' in elem.tag,
<<<<<<< HEAD
                          registry['sourceModel'])
=======
                          nodefactory['sourceModel'])
>>>>>>> 8df8a7a4
        yield fname, srcs


def get_imtls(oqparam):
    """
    Return a dictionary {imt_str: intensity_measure_levels}

    :param oqparam:
        an :class:`openquake.commonlib.oqvalidation.OqParam` instance
    """
    if hasattr(oqparam, 'intensity_measure_types'):
        imtls = dict.fromkeys(oqparam.intensity_measure_types)
        # remove the now redundant parameter
        delattr(oqparam, 'intensity_measure_types')
    elif hasattr(oqparam, 'intensity_measure_types_and_levels'):
        imtls = oqparam.intensity_measure_types_and_levels
    elif vulnerability_files(oqparam.inputs):
        imtls = get_imtls_from_vulnerabilities(oqparam.inputs)
    elif fragility_files(oqparam.inputs):
        fname = oqparam.inputs['fragility']
        ffs = get_fragility_functions(fname)
        imtls = {fset.imt: fset.imls for fset in ffs.itervalues()}
    else:
        raise ValueError('Missing intensity_measure_types_and_levels, '
                         'vulnerability file and fragility file')
    return imtls


def get_imts(oqparam):
    """
    Return a sorted list of IMTs as hazardlib objects
    """
    return map(imt.from_string,
               sorted(oqparam.intensity_measure_types_and_levels))


def get_vulnerability_functions(oqparam):
    """
    Return a dict (imt, taxonomy) -> vf

    :param oqparam:
        an :class:`openquake.commonlib.oqvalidation.OqParam` instance
    """
    return get_vfs(oqparam.inputs)


############################ exposure #############################


class ExposureNode(LiteralNode):
    validators = valid.parameters(
        occupants=valid.positivefloat,
        value=valid.positivefloat,
        deductible=valid.positivefloat,
        insuranceLimit=valid.positivefloat,
        number=valid.positivefloat,
        location=valid.point2d,
    )


def get_exposure(oqparam):
    """
    Read the exposure and yields :class:`openquake.risklib.workflows.Asset`
    instances.

    :param oqparam:
        an :class:`openquake.commonlib.oqvalidation.OqParam` instance
    """
    relevant_cost_types = set(vulnerability_files(oqparam.inputs))
    fname = oqparam.inputs['exposure']
    time_event = getattr(oqparam, 'time_event', None)
    for asset in read_nodes(fname,
                            lambda node: node.tag.endswith('asset'),
                            ExposureNode):
        values = {}
        deductibles = {}
        insurance_limits = {}
        retrofitting_values = {}

        with context(fname, asset):
            asset_id = asset['id']
            taxonomy = asset['taxonomy']
            number = asset['number']
            location = ~asset.location
        with context(fname, asset.costs):
            for cost in asset.costs:
                cost_type = cost['type']
                if cost_type not in relevant_cost_types:
                    continue
                values[cost_type] = cost['value']
                deductibles[cost_type] = cost.attrib.get('deductible')
                insurance_limits[cost_type] = cost.attrib.get('insuranceLimit')
            # check we are not missing a cost type
            assert set(values) == relevant_cost_types

        if time_event:
            for occupancy in asset.occupancies:
                with context(fname, occupancy):
                    if occupancy['period'] == time_event:
                        values['fatalities'] = occupancy['occupants']
                        break

        yield Asset(asset_id, taxonomy, number, location,
                    values, deductibles, insurance_limits, retrofitting_values)


def get_special_assets(oqparam):
    """
    Get the assets from the parameters special_assets or special_assets_csv

    :param oqparam:
        an :class:`openquake.commonlib.oqvalidation.OqParam` instance
    """
    try:
        return oqparam.special_assets.split()
    except AttributeError:
        return open(oqparam.inputs['special_assets']).read().split()


def get_sitecol_assets(oqparam):
    """
    Returns two sequences of the same length: a list with the assets
    per each site and the site collection.

    :param oqparam:
        an :class:`openquake.commonlib.oqvalidation.OqParam` instance
    """
    assets_by_loc = collections.defaultdict(list)
    for asset in get_exposure(oqparam):
        assets_by_loc[asset.location].append(asset)
    lons, lats = zip(*sorted(assets_by_loc))
    mesh = geo.Mesh(numpy.array(lons), numpy.array(lats))
    sitecol = get_site_collection(oqparam, mesh)
    return sitecol, [
        assets_by_loc[site.location.longitude, site.location.latitude]
        for site in sitecol]<|MERGE_RESOLUTION|>--- conflicted
+++ resolved
@@ -5,11 +5,7 @@
 
 import numpy
 
-<<<<<<< HEAD
 from openquake.hazardlib import geo, site, gsim, correlation, imt
-=======
-from openquake.hazardlib import geo, site
->>>>>>> 8df8a7a4
 from openquake.commonlib.node import read_nodes, LiteralNode, context
 from openquake.risklib.workflows import Asset
 from openquake import nrmllib
@@ -21,8 +17,7 @@
 from openquake.commonlib.riskmodels import \
     get_fragility_functions, get_imtls_from_vulnerabilities, get_vfs
 from openquake.commonlib.source import RuptureConverter
-<<<<<<< HEAD
-from openquake.commonlib.nrml import registry
+from openquake.commonlib.nrml import nodefactory
 
 GSIM = gsim.get_available_gsims()
 
@@ -105,9 +100,6 @@
     oqparam.intensity_measure_types_and_levels = get_imtls(oqparam)
 
     return oqparam
-=======
-from openquake.commonlib.nrml import nodefactory
->>>>>>> 8df8a7a4
 
 
 def get_mesh(oqparam):
@@ -145,11 +137,7 @@
     """
     for node in read_nodes(oqparam.inputs['site_model'],
                            lambda el: el.tag.endswith('site'),
-<<<<<<< HEAD
-                           registry['siteModel']):
-=======
                            nodefactory['siteModel']):
->>>>>>> 8df8a7a4
         yield ~node
 
 
@@ -217,12 +205,8 @@
     """
     rup_model = oqparam.inputs['rupture_model']
     rup_node, = read_nodes(rup_model, lambda el: 'Rupture' in el.tag,
-<<<<<<< HEAD
-                           registry['sourceModel'])
+                           nodefactory['sourceModel'])
     conv = RuptureConverter(oqparam.rupture_mesh_spacing)
-=======
-                           nodefactory['sourceModel'])
->>>>>>> 8df8a7a4
     return conv.convert_node(rup_node)
 
 
@@ -236,11 +220,7 @@
     """
     for fname in oqparam.inputs['source']:
         srcs = read_nodes(fname, lambda elem: 'Source' in elem.tag,
-<<<<<<< HEAD
-                          registry['sourceModel'])
-=======
                           nodefactory['sourceModel'])
->>>>>>> 8df8a7a4
         yield fname, srcs
 
 
