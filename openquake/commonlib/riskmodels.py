# -*- coding: utf-8 -*-
# vim: tabstop=4 shiftwidth=4 softtabstop=4

# Copyright (c) 2014, GEM Foundation.
#
# OpenQuake is free software: you can redistribute it and/or modify it
# under the terms of the GNU Affero General Public License as published
# by the Free Software Foundation, either version 3 of the License, or
# (at your option) any later version.
#
# OpenQuake is distributed in the hope that it will be useful,
# but WITHOUT ANY WARRANTY; without even the implied warranty of
# MERCHANTABILITY or FITNESS FOR A PARTICULAR PURPOSE.  See the
# GNU General Public License for more details.
#
# You should have received a copy of the GNU Affero General Public License
# along with OpenQuake.  If not, see <http://www.gnu.org/licenses/>.

"""
Reading risk models for risk calculators
"""
import re
import logging
import itertools
import collections

import numpy

from openquake.commonlib.node import context, LiteralNode
from openquake.commonlib import InvalidFile, nrml, valid
from openquake.risklib import scientific
from openquake.commonlib.sourcewriter import obj_to_node

F64 = numpy.float64

COST_TYPE_REGEX = '|'.join(valid.cost_type.choices)

LOSS_TYPE_KEY = re.compile(
    '(%s|occupants|fragility)_([\w_]+)' % COST_TYPE_REGEX)


def get_risk_files(inputs):
    """
    :param inputs: a dictionary key -> path name
    :returns: a pair (file_type, {cost_type: path})
    """
    vfs = {}
    names = set()
    for key in inputs:
        if key == 'fragility':
            # backward compatibily for .ini files with key fragility_file
            # instead of structural_fragility_file
            vfs['structural'] = inputs['structural_fragility'] = inputs[key]
            names.add('fragility')
            del inputs['fragility']
            continue
        match = LOSS_TYPE_KEY.match(key)
        if match and 'retrofitted' not in key and 'consequence' not in key:
            vfs[match.group(1)] = inputs[key]
            names.add(match.group(2))
    if not names:
        return None, {}
    elif len(names) > 1:
        raise ValueError('Found inconsistent keys %s in the .ini file'
                         % ', '.join(names))
    return names.pop(), vfs


# loss types (in the risk models) and cost types (in the exposure)
# are the sames except for fatalities -> occupants

def loss_type_to_cost_type(lt):
    """
    Convert a loss_type string into a cost_type string.

    :param lt: loss type
    """
    return 'occupants' if lt == 'fatalities' else lt


def cost_type_to_loss_type(ct):
    """
    Convert a cost_type string into a loss_type string

    :param ct: loss type
    """
    return 'fatalities' if ct == 'occupants' else ct


# ########################### vulnerability ############################## #

def filter_vset(elem):
    return elem.tag.endswith('discreteVulnerabilitySet')


@obj_to_node.add('VulnerabilityFunction')
def build_vf_node(vf):
    """
    Convert a VulnerabilityFunction object into a LiteralNode suitable
    for XML conversion.
    """
    nodes = [LiteralNode('imls', {'imt': vf.imt}, vf.imls),
             LiteralNode('meanLRs', {}, vf.mean_loss_ratios),
             LiteralNode('covLRs', {}, vf.covs)]
    return LiteralNode(
        'vulnerabilityFunction',
        {'id': vf.id, 'dist': vf.distribution_name}, nodes=nodes)


def get_risk_models(oqparam, kind=None):
    """
    :param oqparam:
        an OqParam instance
    :param kind:
        vulnerability|vulnerability_retrofitted|fragility|consequence;
        if None it is extracted from the oqparam.file_type attribute
    :returns:
        a dictionary imt_taxo -> loss_type -> function

    NB: as a side effect, set oqparam.risk_imtls
    """
    kind = kind or oqparam.file_type
    rmodels = {}
    for key in oqparam.inputs:
        mo = re.match('(occupants|%s)_%s$' % (COST_TYPE_REGEX, kind), key)
        if mo:
            key_type = mo.group(1)  # the cost_type in the key
            # can be occupants, structural, nonstructural, ...
            rmodel = nrml.parse(oqparam.inputs[key])
            rmodels[cost_type_to_loss_type(key_type)] = rmodel
            if rmodel.lossCategory is None:  # NRML 0.4
                continue
            cost_type = str(rmodel.lossCategory)
            rmodel_kind = rmodel.__class__.__name__
            kind_ = kind.replace('_retrofitted', '')  # strip retrofitted
            if not rmodel_kind.lower().startswith(kind_):
                raise ValueError(
                    'Error in the file "%s_file=%s": is '
                    'of kind %s, expected %s' % (
                        key, oqparam.inputs[key], rmodel_kind,
                        kind.capitalize() + 'Model'))
            if cost_type != key_type:
                raise ValueError(
                    'Error in the file "%s_file=%s": lossCategory is of type '
                    '"%s", expected "%s"' % (key, oqparam.inputs[key],
                                             rmodel.lossCategory, key_type))
    rdict = collections.defaultdict(dict)
    if kind == 'fragility':
        limit_states = []
        for loss_type, fm in sorted(rmodels.items()):
            # build a copy of the FragilityModel with different IM levels
            newfm = fm.build(oqparam.continuous_fragility_discretization,
                             oqparam.steps_per_interval)
            for imt_taxo, ffl in newfm.items():
                if not limit_states:
                    limit_states.extend(fm.limitStates)
                # we are rejecting the case of loss types with different
                # limit states; this may change in the future
                assert limit_states == fm.limitStates, (
                    limit_states, fm.limitStates)
                rdict[imt_taxo][loss_type] = ffl
                # TODO: see if it is possible to remove the attribute
                # below, used in classical_damage
                ffl.steps_per_interval = oqparam.steps_per_interval
        oqparam.limit_states = limit_states
        oqparam.set_imtls(rdict)
    elif kind == 'consequence':
        rdict = rmodels
    else:  # vulnerability
        classical = oqparam.calculation_mode == 'classical_risk'
        for loss_type, rm in rmodels.items():
            for imt_taxo, rf in rm.items():
<<<<<<< HEAD
                rdict[imt_taxo][loss_type] = (
                    rf.strictly_increasing() if classical else rf)
                # TODO: ask Anirudh; perhaps we should remove the `if`,
                # but then event_based_risk/case_4 has to be fixed
=======
                rdict[imt_taxo][loss_type] = rf
        oqparam.set_imtls(rdict)
>>>>>>> fb929d47
    return rdict


@nrml.build.add(('vulnerabilityModel', 'nrml/0.4'))
def get_vulnerability_functions_04(node, fname):
    """
    :param node:
        a vulnerabilityModel node
    :param fname:
        path to the vulnerability file
    :returns:
        a dictionary imt, taxonomy -> vulnerability function
    """
    logging.warn('Please upgrade %s to NRML 0.5', fname)
    # NB: the IMTs can be duplicated and with different levels, each
    # vulnerability function in a set will get its own levels
    imts = set()
    taxonomies = set()
    # imt, taxonomy -> vulnerability function
    vmodel = scientific.VulnerabilityModel(**node.attrib)
    for vset in node:
        imt_str, imls, min_iml, max_iml, imlUnit = ~vset.IML
        imts.add(imt_str)
        for vfun in vset.getnodes('discreteVulnerability'):
            taxonomy = vfun['vulnerabilityFunctionID']
            if taxonomy in taxonomies:
                raise InvalidFile(
                    'Duplicated vulnerabilityFunctionID: %s: %s, line %d' %
                    (taxonomy, fname, vfun.lineno))
            taxonomies.add(taxonomy)
            with context(fname, vfun):
                loss_ratios = ~vfun.lossRatio
                coefficients = ~vfun.coefficientsVariation
            if len(loss_ratios) != len(imls):
                raise InvalidFile(
                    'There are %d loss ratios, but %d imls: %s, line %d' %
                    (len(loss_ratios), len(imls), fname,
                     vfun.lossRatio.lineno))
            if len(coefficients) != len(imls):
                raise InvalidFile(
                    'There are %d coefficients, but %d imls: %s, line %d' %
                    (len(coefficients), len(imls), fname,
                     vfun.coefficientsVariation.lineno))
            with context(fname, vfun):
                vmodel[imt_str, taxonomy] = scientific.VulnerabilityFunction(
                    taxonomy, imt_str, imls, loss_ratios, coefficients,
                    vfun['probabilisticDistribution'])
    return vmodel


@nrml.build.add(('vulnerabilityModel', 'nrml/0.5'))
def get_vulnerability_functions_05(node, fname):
    """
    :param node:
        a vulnerabilityModel node
    :param fname:
        path of the vulnerability filter
    :returns:
        a dictionary imt, taxonomy -> vulnerability function
    """
    # NB: the IMTs can be duplicated and with different levels, each
    # vulnerability function in a set will get its own levels
    taxonomies = set()
    vmodel = scientific.VulnerabilityModel(**node.attrib)
    # imt, taxonomy -> vulnerability function
    for vfun in node.getnodes('vulnerabilityFunction'):
        with context(fname, vfun):
            imt = vfun.imls['imt']
            imls = numpy.array(~vfun.imls)
            taxonomy = vfun['id']
        if taxonomy in taxonomies:
            raise InvalidFile(
                'Duplicated vulnerabilityFunctionID: %s: %s, line %d' %
                (taxonomy, fname, vfun.lineno))
        if vfun['dist'] == 'PM':
            loss_ratios, probs = [], []
            for probabilities in vfun[1:]:
                loss_ratios.append(probabilities['lr'])
                probs.append(valid.probabilities(~probabilities))
            probs = numpy.array(probs)
            assert probs.shape == (len(loss_ratios), len(imls))
            vmodel[imt, taxonomy] = (
                scientific.VulnerabilityFunctionWithPMF(
                    taxonomy, imt, imls, numpy.array(loss_ratios),
                    probs))  # the seed will be set by readinput.get_risk_model
        else:
            with context(fname, vfun):
                loss_ratios = ~vfun.meanLRs
                coefficients = ~vfun.covLRs
            if len(loss_ratios) != len(imls):
                raise InvalidFile(
                    'There are %d loss ratios, but %d imls: %s, line %d' %
                    (len(loss_ratios), len(imls), fname,
                     vfun.meanLRs.lineno))
            if len(coefficients) != len(imls):
                raise InvalidFile(
                    'There are %d coefficients, but %d imls: %s, '
                    'line %d' % (len(coefficients), len(imls), fname,
                                 vfun.covLRs.lineno))
            with context(fname, vfun):
                vmodel[imt, taxonomy] = scientific.VulnerabilityFunction(
                    taxonomy, imt, imls, loss_ratios, coefficients,
                    vfun['dist'])
    return vmodel


# ########################### fragility ############################### #

def ffconvert(fname, limit_states, ff):
    """
    Convert a fragility function into a numpy array plus a bunch
    of attributes.

    :param fname: path to the fragility model file
    :param limit_states: expected limit states
    :param ff: fragility function node
    :returns: a pair (array, dictionary)
    """
    with context(fname, ff):
        ffs = ff[1:]
        imls = ff.imls
    with context(fname, imls):
        attrs = dict(format=ff['format'],
                     imt=imls['imt'],
                     nodamage=imls.attrib.get('noDamageLimit'))

    LS = len(limit_states)
    if LS != len(ffs):
        with context(fname, ff):
            raise InvalidFile('expected %d limit states, found %d' %
                              (LS, len(ffs)))
    if ff['format'] == 'continuous':
        attrs['minIML'] = float(imls['minIML'])
        attrs['maxIML'] = float(imls['maxIML'])
        array = numpy.zeros(LS, [('mean', F64), ('stddev', F64)])
        for i, ls, node in zip(range(LS), limit_states, ff[1:]):
            if ls != node['ls']:
                with context(fname, node):
                    raise InvalidFile('expected %s, found' %
                                      (ls, node['ls']))
            array['mean'][i] = node['mean']
            array['stddev'][i] = node['stddev']
    elif ff['format'] == 'discrete':
        attrs['imls'] = valid.positivefloats(~imls)
        valid.check_levels(attrs['imls'], attrs['imt'])
        num_poes = len(attrs['imls'])
        array = numpy.zeros((LS, num_poes))
        for i, ls, node in zip(range(LS), limit_states, ff[1:]):
            with context(fname, node):
                if ls != node['ls']:
                    raise InvalidFile('expected %s, found' %
                                      (ls, node['ls']))
                poes = (~node if isinstance(~node, list)
                        else valid.probabilities(~node))
                if len(poes) != num_poes:
                    raise InvalidFile('expected %s, found' %
                                      (num_poes, len(poes)))
                array[i, :] = poes
    # NB: the format is constrained in nrml.FragilityNode to be either
    # discrete or continuous, there is no third option
    return array, attrs


@nrml.build.add(('fragilityModel', 'nrml/0.5'))
def get_fragility_model(node, fname):
    """
    :param node:
        a vulnerabilityModel node
    :param fname:
        path to the vulnerability file
    :returns:
        a dictionary imt, taxonomy -> fragility function list
    """
    with context(fname, node):
        fid = node['id']
        asset_category = node['assetCategory']
        loss_type = node['lossCategory']
        description = ~node.description
        limit_states = ~node.limitStates
        ffs = node[2:]
    fmodel = scientific.FragilityModel(
        fid, asset_category, loss_type, description, limit_states)
    for ff in ffs:
        imt_taxo = ff.imls['imt'], ff['id']
        array, attrs = ffconvert(fname, limit_states, ff)
        ffl = scientific.FragilityFunctionList(array)
        vars(ffl).update(attrs)
        fmodel[imt_taxo] = ffl
    return fmodel


# ################################## consequences ########################## #

@nrml.build.add(('consequenceModel', 'nrml/0.5'))
def get_consequence_model(node, fname):
    with context(fname, node):
        description = ~node.description  # make sure it is there
        limitStates = ~node.limitStates  # make sure it is there
        # ASK: is the 'id' mandatory?
        node['assetCategory']  # make sure it is there
        node['lossCategory']  # make sure it is there
        cfs = node[2:]
    functions = {}
    for cf in cfs:
        with context(fname, cf):
            params = []
            if len(limitStates) != len(cf):
                raise ValueError(
                    'Expected %d limit states, got %d' %
                    (len(limitStates), len(cf)))
            for ls, param in zip(limitStates, cf):
                with context(fname, param):
                    if param['ls'] != ls:
                        raise ValueError('Expected %r, got %r' %
                                         (ls, param['ls']))
                    params.append((param['mean'], param['stddev']))
            functions[cf['id']] = scientific.ConsequenceFunction(
                cf['id'], cf['dist'], params)
    attrs = node.attrib.copy()
    attrs.update(description=description, limitStates=limitStates)
    cmodel = scientific.ConsequenceModel(**attrs)
    cmodel.update(functions)
    return cmodel


# utility to convert the old, deprecated format
def convert_fragility_model_04(node, fname, fmcounter=itertools.count(1)):
    """
    :param node:
        an :class:`openquake.commonib.node.LiteralNode` in NRML 0.4
    :param fname:
        path of the fragility file
    :returns:
        an :class:`openquake.commonib.node.LiteralNode` in NRML 0.5
    """
    convert_type = {"lognormal": "logncdf"}
    new = LiteralNode('fragilityModel',
                      dict(assetCategory='building',
                           lossCategory='structural',
                           id='fm_%d_converted_from_NRML_04' %
                           next(fmcounter)))
    with context(fname, node):
        fmt = node['format']
        descr = ~node.description
        limit_states = ~node.limitStates
    new.append(LiteralNode('description', {}, descr))
    new.append((LiteralNode('limitStates', {}, ' '.join(limit_states))))
    for ffs in node[2:]:
        IML = ffs.IML
        # NB: noDamageLimit = None is different than zero
        nodamage = ffs.attrib.get('noDamageLimit')
        ff = LiteralNode('fragilityFunction', {'format': fmt})
        ff['id'] = ~ffs.taxonomy
        ff['shape'] = convert_type[ffs.attrib.get('type', 'lognormal')]
        if fmt == 'continuous':
            with context(fname, IML):
                attr = dict(imt=IML['IMT'],
                            minIML=IML['minIML'],
                            maxIML=IML['maxIML'])
                if nodamage is not None:
                    attr['noDamageLimit'] = nodamage
                ff.append(LiteralNode('imls', attr))
            for ffc in ffs[2:]:
                with context(fname, ffc):
                    ls = ffc['ls']
                    param = ffc.params
                with context(fname, param):
                    m, s = param['mean'], param['stddev']
                ff.append(LiteralNode('params', dict(ls=ls, mean=m, stddev=s)))
        else:  # discrete
            with context(fname, IML):
                imls = ' '.join(map(str, (~IML)[1]))
                attr = dict(imt=IML['IMT'])
            if nodamage is not None:
                attr['noDamageLimit'] = nodamage
            ff.append(LiteralNode('imls', attr, imls))
            for ffd in ffs[2:]:
                ls = ffd['ls']
                with context(fname, ffd):
                    poes = ' '.join(map(str, ~ffd.poEs))
                ff.append(LiteralNode('poes', dict(ls=ls), poes))
        new.append(ff)
    return new


@nrml.build.add(('fragilityModel', 'nrml/0.4'))
def get_fragility_model_04(fmodel, fname):
    """
    :param fmodel:
        a fragilityModel node
    :param fname:
        path of the fragility file
    :returns:
        an :class:`openquake.risklib.scientific.FragilityModel` instance
    """
    logging.warn('Please upgrade %s to NRML 0.5', fname)
    node05 = convert_fragility_model_04(fmodel, fname)
    node05.limitStates.text = node05.limitStates.text.split()
    return get_fragility_model(node05, fname)<|MERGE_RESOLUTION|>--- conflicted
+++ resolved
@@ -170,15 +170,11 @@
         classical = oqparam.calculation_mode == 'classical_risk'
         for loss_type, rm in rmodels.items():
             for imt_taxo, rf in rm.items():
-<<<<<<< HEAD
                 rdict[imt_taxo][loss_type] = (
                     rf.strictly_increasing() if classical else rf)
                 # TODO: ask Anirudh; perhaps we should remove the `if`,
                 # but then event_based_risk/case_4 has to be fixed
-=======
-                rdict[imt_taxo][loss_type] = rf
         oqparam.set_imtls(rdict)
->>>>>>> fb929d47
     return rdict
 
 
